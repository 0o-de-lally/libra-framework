//! recovery

use crate::exports::AuthenticationKey;

use crate::legacy_types::{
    cumulative_deposits::{
      LegacyBalanceResource,
      CumulativeDepositResource,
    },
    legacy_address::LegacyAddress,
    legacy_miner_state::TowerStateResource,
    receipts::ReceiptsResource,
    validator_config::ValidatorConfigResource,
    wallet::{CommunityWalletsResourceLegacy, SlowWalletResource, SlowWalletListResource},
<<<<<<< HEAD

=======
    
>>>>>>> 91f76bec
    ancestry::AncestryResource,
    legacy_currency_info::CurrencyInfoResource,
    makewhole_resource::MakeWholeResource,
};
use serde::{Deserialize, Serialize};
use std::{fs, io::Write, path::PathBuf};


#[derive(Debug, Clone, Serialize, Deserialize, PartialEq)]
/// Account role
pub enum AccountRole {
    /// System Accounts
    System,
    /// Vals
    Validator,
    /// Opers
    Operator,
    /// Users
    EndUser,
}

impl Default for AccountRole {
  fn default() -> Self {
      Self::EndUser
  }
}

// /// Wallet type
// #[derive(Debug, Clone, Serialize, Deserialize)]
// pub enum WalletType {
//     ///
//     Normal,
//     ///
//     Slow,
//     ///
//     Community,
// }

/// The basic structs needed to recover account state in a new network.
/// This is necessary for catastrophic recoveries, when the source code changes too much.
/// Like what is going to happen between v4 and v5, where the source code of v5
/// will not be able to work with objects from v4. We need an intermediary file.
#[derive(Debug, Serialize, Deserialize, Default)]
pub struct LegacyRecovery {
    ///
    pub account: Option<LegacyAddress>,
    ///
    pub auth_key: Option<AuthenticationKey>,
    ///
    pub role: AccountRole,
<<<<<<< HEAD
    ///
=======
    /// 
>>>>>>> 91f76bec
    pub balance: Option<LegacyBalanceResource>,
    ///
    pub val_cfg: Option<ValidatorConfigResource>,
    ///
    pub miner_state: Option<TowerStateResource>,
    ///
    pub comm_wallet: Option<CommunityWalletsResourceLegacy>,

    pub currency_info: Option<CurrencyInfoResource>,
    ///
    pub ancestry: Option<AncestryResource>,
    ///
    pub make_whole: Option<MakeWholeResource>,
    ///
    pub receipts: Option<ReceiptsResource>,
    ///
    pub cumulative_deposits: Option<CumulativeDepositResource>,
    ///
    pub slow_wallet: Option<SlowWalletResource>,
    ///
    pub slow_wallet_list: Option<SlowWalletListResource>,

    // TODO: use on V7 tools
    // ///
    // pub fullnode_counter: Option<FullnodeCounterResource>,
    // ///
    // pub autopay: Option<AutoPayResource>,
}

//////// 0L ///////
/// Validator/owner state to recover in genesis recovery mode
#[derive(Debug, Clone, PartialEq, PartialOrd)]
pub struct ValStateRecover {
    ///
    pub val_account: LegacyAddress,
    ///
    pub operator_delegated_account: LegacyAddress,
    ///
    pub val_auth_key: AuthenticationKey,
}

//////// 0L ///////
/// Operator state to recover in genesis recovery mode
#[derive(Debug, Clone, PartialEq)]
pub struct OperRecover {
    ///
    pub operator_account: LegacyAddress,
    ///
    pub operator_auth_key: AuthenticationKey,
    ///
    pub validator_to_represent: LegacyAddress,
    ///
    pub operator_consensus_pubkey: Vec<u8>,
    ///
    pub validator_network_addresses: Vec<u8>,
    ///
    pub fullnode_network_addresses: Vec<u8>,
}
/// RecoveryFile
#[derive(Debug, Clone, Default)]
pub struct RecoverConsensusAccounts {
    ///
    pub vals: Vec<ValStateRecover>,
    ///
    pub opers: Vec<OperRecover>,
}


<<<<<<< HEAD
// impl Default for RecoverConsensusAccounts {
//     fn default() -> Self {
//         RecoverConsensusAccounts {
//             vals: vec![],
//             opers: vec![],
//         }
//     }
// }
=======
impl Default for RecoverConsensusAccounts {
    fn default() -> Self {
        RecoverConsensusAccounts {
            vals: vec![],
            opers: vec![],
        }
    }
}
>>>>>>> 91f76bec

/// Save genesis recovery file
pub fn save_recovery_file(data: &[LegacyRecovery], path: &PathBuf) -> anyhow::Result<()> {
    let j = serde_json::to_string(data)?;
    let mut file = fs::File::create(path).expect("Could not genesis_recovery create file");
    file.write_all(j.as_bytes())
        .expect("Could not write account recovery");
    Ok(())
}

/// Read from genesis recovery file
pub fn read_from_recovery_file(path: &PathBuf) -> Vec<LegacyRecovery> {
    let data = fs::read_to_string(path).expect("Unable to read file");
    serde_json::from_str(&data).expect("Unable to parse")
}<|MERGE_RESOLUTION|>--- conflicted
+++ resolved
@@ -12,11 +12,6 @@
     receipts::ReceiptsResource,
     validator_config::ValidatorConfigResource,
     wallet::{CommunityWalletsResourceLegacy, SlowWalletResource, SlowWalletListResource},
-<<<<<<< HEAD
-
-=======
-    
->>>>>>> 91f76bec
     ancestry::AncestryResource,
     legacy_currency_info::CurrencyInfoResource,
     makewhole_resource::MakeWholeResource,
@@ -67,11 +62,7 @@
     pub auth_key: Option<AuthenticationKey>,
     ///
     pub role: AccountRole,
-<<<<<<< HEAD
     ///
-=======
-    /// 
->>>>>>> 91f76bec
     pub balance: Option<LegacyBalanceResource>,
     ///
     pub val_cfg: Option<ValidatorConfigResource>,
@@ -140,7 +131,6 @@
 }
 
 
-<<<<<<< HEAD
 // impl Default for RecoverConsensusAccounts {
 //     fn default() -> Self {
 //         RecoverConsensusAccounts {
@@ -149,16 +139,6 @@
 //         }
 //     }
 // }
-=======
-impl Default for RecoverConsensusAccounts {
-    fn default() -> Self {
-        RecoverConsensusAccounts {
-            vals: vec![],
-            opers: vec![],
-        }
-    }
-}
->>>>>>> 91f76bec
 
 /// Save genesis recovery file
 pub fn save_recovery_file(data: &[LegacyRecovery], path: &PathBuf) -> anyhow::Result<()> {
