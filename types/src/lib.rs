--- conflicted
+++ resolved
@@ -5,10 +5,7 @@
 pub mod type_extensions;
 pub mod exports;
 pub mod legacy_types;
-<<<<<<< HEAD
 pub mod ol_progress;
-=======
->>>>>>> e415e5c5
 // #[cfg(test)]
 pub mod test_drop_helper;
 
@@ -20,8 +17,4 @@
 /// The default home folder
 pub fn global_config_dir() -> PathBuf {
   dirs::home_dir().expect("weird...cannot get a home path").join(GLOBAL_CONFIG_DIRECTORY_0L)
-<<<<<<< HEAD
-}
-=======
-} 
->>>>>>> e415e5c5
+}