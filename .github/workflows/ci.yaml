--- conflicted
+++ resolved
@@ -39,11 +39,8 @@
       - uses: actions/checkout@v3
       - name: setup env
         uses: ./.github/actions/build_env
-<<<<<<< HEAD
-=======
 
       # fail fast if types doesnt compile, everything else will fail.
->>>>>>> 2593c98c
       - name: types
         working-directory: ./types
         run: cargo test --no-fail-fast
