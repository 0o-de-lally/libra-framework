--- conflicted
+++ resolved
@@ -29,13 +29,10 @@
                 waypoint_to_verify: None,
                 commit: false,
             };
-<<<<<<< HEAD
             let _ = b.run()?;
         }
         Some(Sub::Bootstrap(bootstrap)) => {
             bootstrap.run()?;
-
-
         }
         _ => {} // prints help
     }
@@ -43,18 +40,5 @@
     // hack. let the DB close before exiting
     // TODO: fix in Diem or place in thread
     std::thread::sleep(Duration::from_millis(10));
-=======
-            b.run()?;
-            // println!("SUCCESS: rescue mission complete.");
-        }
-        Some(Sub::Bootstrap(bootstrap)) => {
-            bootstrap.run()?;
-            // println!("SUCCESS: db boostrapped with writeset (genesis tx)");
-        }
-        _ => {} // will print --help
-    }
-    std::thread::sleep(Duration::from_millis(10));
-
->>>>>>> 2353e18a
     Ok(())
 }