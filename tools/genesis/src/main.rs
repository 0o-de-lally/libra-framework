use std::path::PathBuf;

use clap::{Parser, Subcommand};
<<<<<<< HEAD
use libra_genesis_tools::{
    genesis_builder,
    parse_json,
    supply::SupplySettings,
    wizard::{GenesisWizard, GITHUB_TOKEN_FILENAME},
};
=======
use libra_genesis_tools::{wizard::{GenesisWizard, GITHUB_TOKEN_FILENAME}, genesis_builder, parse_json};
>>>>>>> e415e5c5
use libra_types::global_config_dir;

#[derive(Parser)]
#[clap(author, version, about, long_about = None)]
struct GenesisCliArgs {
    #[clap(subcommand)]
    command: Option<Sub>,
    /// choose a different home data folder for all node data.
    /// defaults to $HOME/.libra
    #[clap(long)]
    home_dir: Option<PathBuf>,
    /// optionally provide a github token, otherwise will search in home_dir/github_token.txt
    #[clap(long)]
    token_github: Option<String>,
    /// what are the settings for the genesis repo configs
    #[clap(short, long)]
    org_github: String,
    /// name of the repo
    #[clap(short, long)]
    name_github: String,
    /// uses the local framework build
    #[clap(short, long)]
    local_framework: bool,
    /// path to file for legacy migration file
    #[clap(short, long)]
    json_legacy: Option<PathBuf>,
}

#[derive(Subcommand)]
enum Sub {
    Genesis {
      #[clap(flatten)]
      /// optional, settings for supply.
      supply_settings: SupplySettings,
    },  // just do genesis without wizard
    Register {}, // just do registration without wizard
    Wizard {},
}

fn main() -> anyhow::Result<()> {
    let cli = GenesisCliArgs::parse();
    match cli.command {
<<<<<<< HEAD
        Some(Sub::Genesis { supply_settings }) => {
            let data_path = cli.home_dir.unwrap_or_else(|| global_config_dir());

            let github_token = cli.token_github.unwrap_or(
                std::fs::read_to_string(&data_path.join(GITHUB_TOKEN_FILENAME))?
                    .trim()
                    .to_string(),
            );
=======
        Some(Sub::Genesis {}) => {
          let data_path = cli.home_dir.unwrap_or_else(|| {
            global_config_dir()
          });
       
          
          let github_token = cli.token_github
          .unwrap_or(
            std::fs::read_to_string(
              &data_path
              .join(GITHUB_TOKEN_FILENAME)
            )?.trim().to_string()
          );
          
>>>>>>> e415e5c5

            let recovery = if let Some(p) = cli.json_legacy {
                parse_json::parse(p)?
            } else {
                vec![]
            };

            genesis_builder::build(
                cli.org_github,
                cli.name_github,
                github_token,
                data_path,
                cli.local_framework,
                Some(&recovery),
                Some(supply_settings),
            )?;
        }
        Some(Sub::Register {}) => {
            GenesisWizard::new(cli.org_github, cli.name_github, cli.home_dir).start_wizard(
                cli.local_framework,
                cli.json_legacy,
                false,
                None,
            )?;
        }
        Some(Sub::Wizard {}) => {
            GenesisWizard::new(cli.org_github, cli.name_github, cli.home_dir).start_wizard(
                cli.local_framework,
                cli.json_legacy,
                false,
                None,
            )?;
        }
        _ => {
          println!("\nIf you're looking for trouble \nYou came to the right place");
        }
    }

    // Continued program logic goes here...
    Ok(())
}<|MERGE_RESOLUTION|>--- conflicted
+++ resolved
@@ -1,16 +1,12 @@
 use std::path::PathBuf;
 
 use clap::{Parser, Subcommand};
-<<<<<<< HEAD
 use libra_genesis_tools::{
     genesis_builder,
     parse_json,
     supply::SupplySettings,
     wizard::{GenesisWizard, GITHUB_TOKEN_FILENAME},
 };
-=======
-use libra_genesis_tools::{wizard::{GenesisWizard, GITHUB_TOKEN_FILENAME}, genesis_builder, parse_json};
->>>>>>> e415e5c5
 use libra_types::global_config_dir;
 
 #[derive(Parser)]
@@ -53,31 +49,14 @@
 fn main() -> anyhow::Result<()> {
     let cli = GenesisCliArgs::parse();
     match cli.command {
-<<<<<<< HEAD
         Some(Sub::Genesis { supply_settings }) => {
-            let data_path = cli.home_dir.unwrap_or_else(|| global_config_dir());
+            let data_path = cli.home_dir.unwrap_or_else(global_config_dir);
 
             let github_token = cli.token_github.unwrap_or(
                 std::fs::read_to_string(&data_path.join(GITHUB_TOKEN_FILENAME))?
                     .trim()
                     .to_string(),
             );
-=======
-        Some(Sub::Genesis {}) => {
-          let data_path = cli.home_dir.unwrap_or_else(|| {
-            global_config_dir()
-          });
-       
-          
-          let github_token = cli.token_github
-          .unwrap_or(
-            std::fs::read_to_string(
-              &data_path
-              .join(GITHUB_TOKEN_FILENAME)
-            )?.trim().to_string()
-          );
-          
->>>>>>> e415e5c5
 
             let recovery = if let Some(p) = cli.json_legacy {
                 parse_json::parse(p)?
