
use libra_types::legacy_types::{
  legacy_recovery::{self, LegacyRecovery}
};
use std::path::PathBuf;
/// Make a recovery genesis blob
pub fn parse(recovery_json_path: PathBuf) -> anyhow::Result<Vec<LegacyRecovery>> {
    Ok(legacy_recovery::read_from_recovery_file(
        &recovery_json_path,
    ))
}


<<<<<<< HEAD
#[test]
fn parse_json_single() {
    let p = PathBuf::from(env!("CARGO_MANIFEST_DIR"))
        .join("tests/fixtures/sample_end_user_single.json");

    let r = parse(p).unwrap();
    if let Some(acc) = r[0].account {
        assert!(&acc.to_string() == "6BBF853AA6521DB445E5CBDF3C85E8A0");
    }
}


// #[test]
// fn test_get_supply() {
//     let p = PathBuf::from(env!("CARGO_MANIFEST_DIR"))
//         .join("tests/fixtures/sample_export_recovery.json");

//     let r = parse(p).unwrap();

//     let supply = get_supply(&r, None).unwrap();
//     // dbg!(&supply);
//     assert!(supply == 2_397_436_809_784_621);
// }

// /// iterate over the recovery file and get the sum of all balances.
// /// Note: this may not be the "total supply", since there may be coins in other structs beside an account::balance, e.g escrowed in contracts.
// fn get_supply(rec: &Vec<LegacyRecovery>, role: Option<AccountRole>) -> anyhow::Result<u64> {
//   rec.iter().try_fold(0u64, |acc, r| {

//     let amount = match &r.balance {
//         Some(b) => {
//           if let Some(ro) = &role {
//             if &r.role == ro {
//               b.coin
//             } else {
//               0
//             }
//           } else {
//             b.coin
//           }
//         }
//         ,
//         None => 0,
//     };
//     acc.checked_add(amount).context("cannot add balance")
//   })
=======
// #[test]
// fn parse_json() {
//     // use crate::convert_types;
//     let p = PathBuf::from(env!("CARGO_MANIFEST_DIR"))
//         .join("tests/fixtures/sample_end_user_single.json");
    
//     let r = parse(p).unwrap();
//     if let Some(acc) = r[0].account {
//         let a = convert_types::convert_account(acc).unwrap();
//         assert!(&a.to_string() == "00000000000000000000000000000000b78ba84a443873f2e324c80f3e4e2334");
//     }

//     if let Some(acc) = r[0].auth_key {
//         let a = convert_types::convert_auth_key(acc).unwrap();
//         dbg!(&hex::encode(&a));
//         assert!(&hex::encode(&a) == "c99e93112458b404daaed49c019c6de5b78ba84a443873f2e324c80f3e4e2334");
//     }
>>>>>>> e415e5c5
// }<|MERGE_RESOLUTION|>--- conflicted
+++ resolved
@@ -11,7 +11,6 @@
 }
 
 
-<<<<<<< HEAD
 #[test]
 fn parse_json_single() {
     let p = PathBuf::from(env!("CARGO_MANIFEST_DIR"))
@@ -21,60 +20,4 @@
     if let Some(acc) = r[0].account {
         assert!(&acc.to_string() == "6BBF853AA6521DB445E5CBDF3C85E8A0");
     }
-}
-
-
-// #[test]
-// fn test_get_supply() {
-//     let p = PathBuf::from(env!("CARGO_MANIFEST_DIR"))
-//         .join("tests/fixtures/sample_export_recovery.json");
-
-//     let r = parse(p).unwrap();
-
-//     let supply = get_supply(&r, None).unwrap();
-//     // dbg!(&supply);
-//     assert!(supply == 2_397_436_809_784_621);
-// }
-
-// /// iterate over the recovery file and get the sum of all balances.
-// /// Note: this may not be the "total supply", since there may be coins in other structs beside an account::balance, e.g escrowed in contracts.
-// fn get_supply(rec: &Vec<LegacyRecovery>, role: Option<AccountRole>) -> anyhow::Result<u64> {
-//   rec.iter().try_fold(0u64, |acc, r| {
-
-//     let amount = match &r.balance {
-//         Some(b) => {
-//           if let Some(ro) = &role {
-//             if &r.role == ro {
-//               b.coin
-//             } else {
-//               0
-//             }
-//           } else {
-//             b.coin
-//           }
-//         }
-//         ,
-//         None => 0,
-//     };
-//     acc.checked_add(amount).context("cannot add balance")
-//   })
-=======
-// #[test]
-// fn parse_json() {
-//     // use crate::convert_types;
-//     let p = PathBuf::from(env!("CARGO_MANIFEST_DIR"))
-//         .join("tests/fixtures/sample_end_user_single.json");
-    
-//     let r = parse(p).unwrap();
-//     if let Some(acc) = r[0].account {
-//         let a = convert_types::convert_account(acc).unwrap();
-//         assert!(&a.to_string() == "00000000000000000000000000000000b78ba84a443873f2e324c80f3e4e2334");
-//     }
-
-//     if let Some(acc) = r[0].auth_key {
-//         let a = convert_types::convert_auth_key(acc).unwrap();
-//         dbg!(&hex::encode(&a));
-//         assert!(&hex::encode(&a) == "c99e93112458b404daaed49c019c6de5b78ba84a443873f2e324c80f3e4e2334");
-//     }
->>>>>>> e415e5c5
-// }+}