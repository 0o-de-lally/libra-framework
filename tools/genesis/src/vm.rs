--- conflicted
+++ resolved
@@ -148,7 +148,6 @@
             populate_supply_stats_from_legacy(recovery, &supply_settings.map_dd_to_slow)
                 .expect("could not parse supply from legacy file");
 
-<<<<<<< HEAD
         supply
             .set_ratios_from_settings(supply_settings)
             .expect("could not set supply ratios from settings");
@@ -174,33 +173,6 @@
             supply.split_factor,
         )
         .expect("could not create make whole credits");
-=======
-            supply
-                .set_ratios_from_settings(supply_settings)
-                .expect("could not set supply ratios from settings");
-
-            println!("set_ratios_from_settings");
-
-            crate::genesis_functions::genesis_migrate_all_users(&mut session, r, &supply)
-                .expect("could not migrate users");
-            println!("genesis_migrate_all_users");
-
-            // need to set the baseline reward based on supply settings
-            set_validator_baseline_reward(&mut session, supply.epoch_reward_base_case as u64);
-
-            // migrate community wallets
-            genesis_migrate_community_wallet(&mut session, r)
-                .expect("could not migrate community wallets");
-            // cumulative deposits (for match index) also need separate
-            // migration for CW
-            genesis_migrate_cumu_deposits(&mut session, r, supply.split_factor)
-                .expect("could not migrate cumu deposits of cw");
-
-            println!("genesis_migrate_cumu_deposits");
-            create_make_whole_incident(&mut session, r, supply.make_whole, supply.split_factor)
-                .expect("could not create make whole credits");
-        }
->>>>>>> 03d9f10b
     }
 
     OLProgress::complete("user migration complete");
