use anyhow::anyhow;
use diem_types::{
    chain_id::{ChainId, NamedChain},
    transaction::{Transaction, WriteSetPayload},
};
use libra_config::validator_registration::ValCredentials;
use libra_rescue::cli_main::REPLACE_VALIDATORS_BLOB;
use libra_smoke_tests::libra_smoke::LibraSmoke;
use libra_types::core_types::app_cfg::{AppCfg, CONFIG_FILE_NAME};
use std::path::{Path, PathBuf};

use libra_rescue::{session_tools, transaction_factory};

// TODO: replace with calling the rescue_cli directly.
/// Make a rescue blob with the given credentials
/// credentials are usually saved by the libra-config tool
/// as a operator.yaml
pub async fn replace_validators_blob(
    db_path: &Path,
    creds: Vec<ValCredentials>,
    output_dir: &Path,
    upgrade_mrb_path: Option<PathBuf>,
) -> anyhow::Result<PathBuf> {
    println!("run session to create validator onboarding tx (replace_validators_rescue.blob)");

<<<<<<< HEAD
    let cs = session_tools::register_and_replace_validators_changeset(
        db_path,
        creds,
        &upgrade_mrb_path,
    )?;
=======
    // Note: this will default to chain_id = 2, staging for twin testnets
    let cs = session_tools::register_and_replace_validators_changeset(db_path, creds, &None, None)?;
>>>>>>> 59cfee95

    let gen_tx = Transaction::GenesisTransaction(WriteSetPayload::Direct(cs));
    let out = output_dir.join(REPLACE_VALIDATORS_BLOB);
    transaction_factory::save_rescue_blob(gen_tx, &out)?;
    Ok(out)
}

/// The libra-cli-config.yaml normally would have been initialized
/// with chain_id 4, testing, In swarm cases we want to see what the
/// chain_id actually is, since the a twin or rescue operation might change it
pub async fn set_chain_id_in_app_cfg(smoke: &mut LibraSmoke) -> anyhow::Result<()> {
    let client = smoke.client();
    let res = client.get_ledger_information().await?;
    let chain_id = res.inner().chain_id;
    let chain_name = NamedChain::from_chain_id(&ChainId::new(chain_id)).map_err(|e| anyhow!(e))?;

    for v in smoke.swarm.validators() {
        let cfg_path = v.config_path().parent().unwrap().join(CONFIG_FILE_NAME);
        let mut app_cfg = AppCfg::load(Some(cfg_path))?;
        let net = app_cfg.get_network_profile_mut(None)?;
        net.chain_name = chain_name;
        // only change this after the profile is updated
        app_cfg.workspace.default_chain_id = chain_name;

        app_cfg.save_file()?;
    }

    Ok(())
}<|MERGE_RESOLUTION|>--- conflicted
+++ resolved
@@ -23,16 +23,8 @@
 ) -> anyhow::Result<PathBuf> {
     println!("run session to create validator onboarding tx (replace_validators_rescue.blob)");
 
-<<<<<<< HEAD
-    let cs = session_tools::register_and_replace_validators_changeset(
-        db_path,
-        creds,
-        &upgrade_mrb_path,
-    )?;
-=======
     // Note: this will default to chain_id = 2, staging for twin testnets
     let cs = session_tools::register_and_replace_validators_changeset(db_path, creds, &None, None)?;
->>>>>>> 59cfee95
 
     let gen_tx = Transaction::GenesisTransaction(WriteSetPayload::Direct(cs));
     let out = output_dir.join(REPLACE_VALIDATORS_BLOB);
