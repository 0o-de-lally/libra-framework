use anyhow::anyhow;
use diem_types::{
    chain_id::{ChainId, NamedChain},
    transaction::{Transaction, WriteSetPayload},
};
use libra_config::validator_registration::ValCredentials;
use libra_rescue::cli_main::REPLACE_VALIDATORS_BLOB;
use libra_smoke_tests::libra_smoke::LibraSmoke;
use libra_types::core_types::app_cfg::{AppCfg, CONFIG_FILE_NAME};
use std::path::{Path, PathBuf};

use libra_rescue::{session_tools, transaction_factory};

// TODO: replace with calling the rescue_cli directly.
/// Make a rescue blob with the given credentials
/// credentials are usually saved by the libra-config tool
/// as a operator.yaml
pub async fn replace_validators_blob(
    db_path: &Path,
    creds: Vec<ValCredentials>,
    output_dir: &Path,
    upgrade_mrb_path: Option<PathBuf>,
) -> anyhow::Result<PathBuf> {
    println!("run session to create validator onboarding tx (replace_validators_rescue.blob)");

    let cs = session_tools::register_and_replace_validators_changeset(
        db_path,
        creds,
        &upgrade_mrb_path,
<<<<<<< HEAD
        None
=======
        None, // intentionally forces chain_id=2 in simple swarm case
>>>>>>> 8e37bb96
    )?;

    let gen_tx = Transaction::GenesisTransaction(WriteSetPayload::Direct(cs));
    let out = output_dir.join(REPLACE_VALIDATORS_BLOB);
    transaction_factory::save_rescue_blob(gen_tx, &out)?;
    Ok(out)
}

/// The libra-cli-config.yaml normally would have been initialized
/// with chain_id 4, testing, In swarm cases we want to see what the
/// chain_id actually is, since the a twin or rescue operation might change it
pub async fn set_chain_id_in_app_cfg(smoke: &mut LibraSmoke) -> anyhow::Result<()> {
    let client = smoke.client();
    let res = client.get_ledger_information().await?;
    let chain_id = res.inner().chain_id;
    let chain_name = NamedChain::from_chain_id(&ChainId::new(chain_id)).map_err(|e| anyhow!(e))?;

    for v in smoke.swarm.validators() {
        let cfg_path = v.config_path().parent().unwrap().join(CONFIG_FILE_NAME);
        let mut app_cfg = AppCfg::load(Some(cfg_path))?;
        let net = app_cfg.get_network_profile_mut(None)?;
        net.chain_name = chain_name;
        // only change this after the profile is updated
        app_cfg.workspace.default_chain_id = chain_name;

        app_cfg.save_file()?;
    }

    Ok(())
}<|MERGE_RESOLUTION|>--- conflicted
+++ resolved
@@ -27,11 +27,7 @@
         db_path,
         creds,
         &upgrade_mrb_path,
-<<<<<<< HEAD
-        None
-=======
         None, // intentionally forces chain_id=2 in simple swarm case
->>>>>>> 8e37bb96
     )?;
 
     let gen_tx = Transaction::GenesisTransaction(WriteSetPayload::Direct(cs));
