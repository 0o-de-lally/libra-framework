--- conflicted
+++ resolved
@@ -149,22 +149,6 @@
         // submit a pull request for module "Ascension" (for more info see: https://www.youtube.com/watch?v=jDwqPCAw_7k).
 
         let addr = signer::address_of(owner);
-<<<<<<< HEAD
-
-        // If it is not a reserved address this must not be chain ID 1 (mainnet)
-        assert!(is_policy_exempted_address(addr) ||
-        testnet::is_testnet(),
-        ENOT_A_COMPUTE_PLATFORM
-        // Rise up this mornin',
-        // Smiled with the risin' sun,
-        // Three little birds
-        // Pitch by my doorstep
-        // Singin' sweet songs
-        // Of melodies pure and true,
-        // Sayin', ("This is my message to you-ou-ou:")
-        );
-
-=======
 
         // If it is not a reserved address this must not be chain ID 1 (mainnet)
         assert!(
@@ -179,15 +163,10 @@
           // Of melodies pure and true,
           // Sayin', ("This is my message to you-ou-ou:")
         );
->>>>>>> 86162039
 
         // // Disallow incompatible upgrade mode. Governance can decide later if
         // // this should be reconsidered.
         // assert!(
-<<<<<<< HEAD
-        //     is_policy_exempted_address(addr) ||
-=======
->>>>>>> 86162039
         //     pack.upgrade_policy.policy > upgrade_policy_arbitrary().policy,
         //     error::invalid_argument(EINCOMPATIBLE_POLICY_DISABLED),
         // );
