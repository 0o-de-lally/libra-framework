
/// Maintains the version number for the blockchain.
module ol_framework::activity {
  use std::signer;
  use diem_std::timestamp;

<<<<<<< HEAD
  friend ol_framework::filo_migration;
  friend ol_framework::ol_account;
  friend diem_framework::transaction_validation;
=======
  friend diem_framework::transaction_validation;
  friend diem_framework::ol_account;
>>>>>>> b64c442f

  #[test_only]
  friend ol_framework::donor_voice_reauth;
  #[test_only]
  friend ol_framework::test_filo_migration;

  // #[test_only]
  // friend ol_framework::donor_voice_reauth;
  #[test_only]
  friend ol_framework::mock;
  // #[test_only]
  // friend ol_framework::test_filo_migration;

  //////// ERROR CODES ///////
  /// account not initialized on v8 chain
  const EACCOUNT_MALFORMED: u64 = 1;

  struct Activity has key {
    last_touch_usecs: u64,
    onboarding_usecs: u64,
  }

  /// Initialize the activity timestamp of a user
  public(friend) fun lazy_initialize(user: &signer, timestamp: u64) {
    if (!exists<Activity>(signer::address_of(user))) {
      move_to<Activity>(user, Activity {
        last_touch_usecs: timestamp,
        onboarding_usecs: timestamp
      })
    }
  }

  /// Increment the activity timestamp of a user
  public(friend) fun increment(user: &signer, timestamp: u64) acquires Activity {
    lazy_initialize(user, timestamp);

    let state = borrow_global_mut<Activity>(signer::address_of(user));
    state.last_touch_usecs = timestamp;
  }

  #[view]
  /// get the last activity timestamp of a user
  public fun get_last_activity_usecs(user: address): u64 acquires Activity {
    if (exists<Activity>(user)) {
      let state = borrow_global<Activity>(user);
      return state.last_touch_usecs
    };
    0
  }

  fun migrate(user_sig: &signer, timestamp: u64) {
      move_to<Activity>(user_sig, Activity {
        last_touch_usecs: timestamp,
        onboarding_usecs: 0, // also how we identify pre-V8 "founder account",
      });
  }

  public(friend) fun maybe_onboard(user_sig: &signer){

    if (!exists<Activity>(signer::address_of(user_sig))) {
      move_to<Activity>(user_sig, Activity {
        last_touch_usecs: 0, // how we identify if a users has used the account after a peer created it.
        onboarding_usecs: timestamp::now_seconds(),
      })
    }
  }


  #[view]
  // check if this is an account that has activity
  public fun has_ever_been_touched(user: address): bool {
    // I was beat, incomplete
    // I've been had, I was sad and blue
    // But you made me feel
    // Yeah, you made me feel
    // Shiny and new
    exists<Activity>(user)

    // TODO: check timestamp
    // if (exists<Activity>(user)){
    //   let state = borrow_global<Activity>(user);
    //   return state.last_touch_usecs > 0
    // };

    // false
  }



  #[view]
  public fun get_last_touch_usecs(user: address): u64 acquires Activity {
    let state = borrow_global<Activity>(user);
    state.last_touch_usecs
  }

  #[view]
  public fun get_onboarding_usecs(user: address): u64 acquires Activity {
    let state = borrow_global<Activity>(user);
    state.onboarding_usecs
  }

  #[view]
  // check if the account activity struct is initialized
  // accounts that have been onboarded prior to V8, would not
  // have this struct.
  public fun is_initialized(user: address): bool {
    exists<Activity>(user)
  }


  #[view]
  // If the account is a founder/pre-v8 account has been migrated
  // then it would have an onboarding timestamp of 0
  public fun is_prehistoric(user: address): bool acquires Activity {
    let state = borrow_global<Activity>(user);
    state.onboarding_usecs == 0
  }

  #[test_only]
  /// testnet help for framework account to mock activity
  public(friend) fun test_set_activity(framework: &signer, user: address, timestamp: u64) acquires Activity {
    ol_framework::testnet::assert_testnet(framework);

    let state = borrow_global_mut<Activity>(user);
    state.last_touch_usecs = timestamp;
  }

}<|MERGE_RESOLUTION|>--- conflicted
+++ resolved
@@ -4,14 +4,9 @@
   use std::signer;
   use diem_std::timestamp;
 
-<<<<<<< HEAD
   friend ol_framework::filo_migration;
   friend ol_framework::ol_account;
   friend diem_framework::transaction_validation;
-=======
-  friend diem_framework::transaction_validation;
-  friend diem_framework::ol_account;
->>>>>>> b64c442f
 
   #[test_only]
   friend ol_framework::donor_voice_reauth;
