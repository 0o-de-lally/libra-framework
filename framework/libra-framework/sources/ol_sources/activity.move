
/// Maintains the version number for the blockchain.
module ol_framework::activity {
  use std::signer;
  use diem_std::timestamp;
<<<<<<< HEAD
=======
  #[test_only]
  use ol_framework::testnet;

>>>>>>> fdc7c7fb

  friend ol_framework::filo_migration;
  friend ol_framework::ol_account;
  friend diem_framework::transaction_validation;
  friend diem_framework::ol_account;

  // #[test_only]
  // friend ol_framework::donor_voice_reauth;
  #[test_only]
  friend ol_framework::mock;
  #[test_only]
  friend ol_framework::test_filo_migration;

  #[test_only]
  friend ol_framework::donor_voice_reauth;
  #[test_only]
  friend ol_framework::test_filo_migration;

  // #[test_only]
  // friend ol_framework::donor_voice_reauth;
  #[test_only]
  friend ol_framework::mock;
  // #[test_only]
  // friend ol_framework::test_filo_migration;

  //////// ERROR CODES ///////
  /// account not initialized on v8 chain
  const EACCOUNT_MALFORMED: u64 = 1;

  struct Activity has key {
    last_touch_usecs: u64,
    onboarding_usecs: u64,
  }

<<<<<<< HEAD
  /// Initialize the activity timestamp of a user
  public(friend) fun lazy_initialize(user: &signer, timestamp: u64) {
    if (!exists<Activity>(signer::address_of(user))) {
      move_to<Activity>(user, Activity {
        last_touch_usecs: timestamp,
        onboarding_usecs: timestamp
      })
    }
  }

  /// Increment the activity timestamp of a user
  public(friend) fun increment(user: &signer, timestamp: u64) acquires Activity {
    lazy_initialize(user, timestamp);

    let state = borrow_global_mut<Activity>(signer::address_of(user));
    state.last_touch_usecs = timestamp;
  }

  #[view]
  /// get the last activity timestamp of a user
  public fun get_last_activity_usecs(user: address): u64 acquires Activity {
    if (exists<Activity>(user)) {
      let state = borrow_global<Activity>(user);
      return state.last_touch_usecs
    };
    0
  }

  fun migrate(user_sig: &signer, timestamp: u64) {
      move_to<Activity>(user_sig, Activity {
        last_touch_usecs: timestamp,
        onboarding_usecs: 0, // also how we identify pre-V8 "founder account",
      });
  }

  public(friend) fun maybe_onboard(user_sig: &signer){

    if (!exists<Activity>(signer::address_of(user_sig))) {
      move_to<Activity>(user_sig, Activity {
        last_touch_usecs: 0, // how we identify if a users has used the account after a peer created it.
        onboarding_usecs: timestamp::now_seconds(),
      })
    }
=======
  public(friend) fun increment(user_sig: &signer, timestamp: u64) acquires Activity {
    // migrate old accounts
    // catch the case of existing "founder" accounts from prior to V8
    if (!exists<Activity>(signer::address_of(user_sig))) {
      migrate(user_sig, timestamp);
    } else {
      let state = borrow_global_mut<Activity>(signer::address_of(user_sig));
      state.last_touch_usecs = timestamp;
    }
  }

  fun migrate(user_sig: &signer, timestamp: u64) {
      move_to<Activity>(user_sig, Activity {
        last_touch_usecs: timestamp,
        onboarding_usecs: 0, // also how we identify pre-V8 "founder account",
      });

  }

  public(friend) fun maybe_onboard(user_sig: &signer){
    if (!exists<Activity>(signer::address_of(user_sig))) {
      move_to<Activity>(user_sig, Activity {
        last_touch_usecs: 0, // how we identify if a users has used the account after a peer created it.
        onboarding_usecs: timestamp::now_seconds(),
      })
    }
  }

  /// A user has touched the system, mostly for debugging
  public entry fun touch(user: &signer) acquires Activity {
    let now = timestamp::now_seconds();
    increment(user, now);
>>>>>>> fdc7c7fb
  }


  #[view]
  // check if this is an account that has activity
<<<<<<< HEAD
  public fun has_ever_been_touched(user: address): bool {
=======
  public fun has_ever_been_touched(user: address): bool{
>>>>>>> fdc7c7fb
    // I was beat, incomplete
    // I've been had, I was sad and blue
    // But you made me feel
    // Yeah, you made me feel
    // Shiny and new
<<<<<<< HEAD
    exists<Activity>(user)

    // TODO: check timestamp
    // if (exists<Activity>(user)){
    //   let state = borrow_global<Activity>(user);
    //   return state.last_touch_usecs > 0
    // };

    // false
  }



  #[view]
  public fun get_last_touch_usecs(user: address): u64 acquires Activity {
    let state = borrow_global<Activity>(user);
    state.last_touch_usecs
  }

=======
    is_initialized(user)

    // TODO: possibly check if the last touch is greater than 0
    // if (exists<Activity>(user)){
    //   let state = borrow_global<Activity>(user);
    //   return state.last_touch_usecs > 0
    // };
  }



  #[view]
  public fun get_last_touch_usecs(user: address): u64 acquires Activity {
    let state = borrow_global<Activity>(user);
    state.last_touch_usecs
  }

>>>>>>> fdc7c7fb
  #[view]
  public fun get_onboarding_usecs(user: address): u64 acquires Activity {
    let state = borrow_global<Activity>(user);
    state.onboarding_usecs
<<<<<<< HEAD
  }

  #[view]
  // check if the account activity struct is initialized
  // accounts that have been onboarded prior to V8, would not
  // have this struct.
  public fun is_initialized(user: address): bool {
    exists<Activity>(user)
  }


  #[view]
  // If the account is a founder/pre-v8 account has been migrated
  // then it would have an onboarding timestamp of 0
  public fun is_prehistoric(user: address): bool acquires Activity {
    let state = borrow_global<Activity>(user);
    state.onboarding_usecs == 0
  }

  #[test_only]
  /// testnet help for framework account to mock activity
  public(friend) fun test_set_activity(framework: &signer, user: address, timestamp: u64) acquires Activity {
    ol_framework::testnet::assert_testnet(framework);
=======
  }

  #[view]
  // check if the account activity struct is initialized
  // accounts that have been onboarded prior to V8, would not
  // have this struct.
  public fun is_initialized(user: address): bool {
    exists<Activity>(user)
  }


  #[view]
  // If the account is a founder/pre-v8 account has been migrated
  // then it would have an onboarding timestamp of 0
  public fun is_prehistoric(user: address): bool acquires Activity {
    let state = borrow_global<Activity>(user);
    state.onboarding_usecs == 0
  }

  #[test_only]
  /// testnet help for framework account to mock activity
  public(friend) fun test_set_activity(framework: &signer, user: address, timestamp: u64) acquires Activity {
    testnet::assert_testnet(framework);
>>>>>>> fdc7c7fb

    let state = borrow_global_mut<Activity>(user);
    state.last_touch_usecs = timestamp;
  }

}<|MERGE_RESOLUTION|>--- conflicted
+++ resolved
@@ -3,36 +3,18 @@
 module ol_framework::activity {
   use std::signer;
   use diem_std::timestamp;
-<<<<<<< HEAD
-=======
-  #[test_only]
-  use ol_framework::testnet;
-
->>>>>>> fdc7c7fb
 
   friend ol_framework::filo_migration;
   friend ol_framework::ol_account;
   friend diem_framework::transaction_validation;
-  friend diem_framework::ol_account;
 
-  // #[test_only]
-  // friend ol_framework::donor_voice_reauth;
+  #[test_only]
+  friend ol_framework::donor_voice_reauth;
   #[test_only]
   friend ol_framework::mock;
   #[test_only]
   friend ol_framework::test_filo_migration;
 
-  #[test_only]
-  friend ol_framework::donor_voice_reauth;
-  #[test_only]
-  friend ol_framework::test_filo_migration;
-
-  // #[test_only]
-  // friend ol_framework::donor_voice_reauth;
-  #[test_only]
-  friend ol_framework::mock;
-  // #[test_only]
-  // friend ol_framework::test_filo_migration;
 
   //////// ERROR CODES ///////
   /// account not initialized on v8 chain
@@ -43,7 +25,6 @@
     onboarding_usecs: u64,
   }
 
-<<<<<<< HEAD
   /// Initialize the activity timestamp of a user
   public(friend) fun lazy_initialize(user: &signer, timestamp: u64) {
     if (!exists<Activity>(signer::address_of(user))) {
@@ -87,56 +68,17 @@
         onboarding_usecs: timestamp::now_seconds(),
       })
     }
-=======
-  public(friend) fun increment(user_sig: &signer, timestamp: u64) acquires Activity {
-    // migrate old accounts
-    // catch the case of existing "founder" accounts from prior to V8
-    if (!exists<Activity>(signer::address_of(user_sig))) {
-      migrate(user_sig, timestamp);
-    } else {
-      let state = borrow_global_mut<Activity>(signer::address_of(user_sig));
-      state.last_touch_usecs = timestamp;
-    }
-  }
-
-  fun migrate(user_sig: &signer, timestamp: u64) {
-      move_to<Activity>(user_sig, Activity {
-        last_touch_usecs: timestamp,
-        onboarding_usecs: 0, // also how we identify pre-V8 "founder account",
-      });
-
-  }
-
-  public(friend) fun maybe_onboard(user_sig: &signer){
-    if (!exists<Activity>(signer::address_of(user_sig))) {
-      move_to<Activity>(user_sig, Activity {
-        last_touch_usecs: 0, // how we identify if a users has used the account after a peer created it.
-        onboarding_usecs: timestamp::now_seconds(),
-      })
-    }
-  }
-
-  /// A user has touched the system, mostly for debugging
-  public entry fun touch(user: &signer) acquires Activity {
-    let now = timestamp::now_seconds();
-    increment(user, now);
->>>>>>> fdc7c7fb
   }
 
 
   #[view]
   // check if this is an account that has activity
-<<<<<<< HEAD
   public fun has_ever_been_touched(user: address): bool {
-=======
-  public fun has_ever_been_touched(user: address): bool{
->>>>>>> fdc7c7fb
     // I was beat, incomplete
     // I've been had, I was sad and blue
     // But you made me feel
     // Yeah, you made me feel
     // Shiny and new
-<<<<<<< HEAD
     exists<Activity>(user)
 
     // TODO: check timestamp
@@ -156,30 +98,10 @@
     state.last_touch_usecs
   }
 
-=======
-    is_initialized(user)
-
-    // TODO: possibly check if the last touch is greater than 0
-    // if (exists<Activity>(user)){
-    //   let state = borrow_global<Activity>(user);
-    //   return state.last_touch_usecs > 0
-    // };
-  }
-
-
-
-  #[view]
-  public fun get_last_touch_usecs(user: address): u64 acquires Activity {
-    let state = borrow_global<Activity>(user);
-    state.last_touch_usecs
-  }
-
->>>>>>> fdc7c7fb
   #[view]
   public fun get_onboarding_usecs(user: address): u64 acquires Activity {
     let state = borrow_global<Activity>(user);
     state.onboarding_usecs
-<<<<<<< HEAD
   }
 
   #[view]
@@ -203,31 +125,6 @@
   /// testnet help for framework account to mock activity
   public(friend) fun test_set_activity(framework: &signer, user: address, timestamp: u64) acquires Activity {
     ol_framework::testnet::assert_testnet(framework);
-=======
-  }
-
-  #[view]
-  // check if the account activity struct is initialized
-  // accounts that have been onboarded prior to V8, would not
-  // have this struct.
-  public fun is_initialized(user: address): bool {
-    exists<Activity>(user)
-  }
-
-
-  #[view]
-  // If the account is a founder/pre-v8 account has been migrated
-  // then it would have an onboarding timestamp of 0
-  public fun is_prehistoric(user: address): bool acquires Activity {
-    let state = borrow_global<Activity>(user);
-    state.onboarding_usecs == 0
-  }
-
-  #[test_only]
-  /// testnet help for framework account to mock activity
-  public(friend) fun test_set_activity(framework: &signer, user: address, timestamp: u64) acquires Activity {
-    testnet::assert_testnet(framework);
->>>>>>> fdc7c7fb
 
     let state = borrow_global_mut<Activity>(user);
     state.last_touch_usecs = timestamp;
