--- conflicted
+++ resolved
@@ -3,28 +3,21 @@
 module ol_framework::activity {
   use std::signer;
   use diem_std::timestamp;
-<<<<<<< HEAD
+  #[test_only]
+  use ol_framework::testnet;
+
 
   friend diem_framework::transaction_validation;
   friend diem_framework::ol_account;
   #[test_only]
   friend ol_framework::donor_voice_reauth;
-=======
-  #[test_only]
-  use ol_framework::testnet;
-
-
-  friend diem_framework::transaction_validation;
-  friend ol_framework::ol_account;
 
   #[test_only]
   friend ol_framework::test_filo_migration;
->>>>>>> 6a72157c
 
   struct Activity has key {
     last_touch_usecs: u64,
     onboarding_usecs: u64,
-<<<<<<< HEAD
   }
 
   /// Initialize the activity timestamp of a user
@@ -53,90 +46,6 @@
       return state.last_touch_usecs
     };
     0
-  }
-
-  fun migrate(user_sig: &signer, timestamp: u64) {
-      move_to<Activity>(user_sig, Activity {
-        last_touch_usecs: timestamp,
-        onboarding_usecs: 0, // also how we identify pre-V8 "founder account",
-      });
-
-  }
-
-  public(friend) fun maybe_onboard(user_sig: &signer){
-
-    if (!exists<Activity>(signer::address_of(user_sig))) {
-      move_to<Activity>(user_sig, Activity {
-        last_touch_usecs: 0, // how we identify if a users has used the account after a peer created it.
-        onboarding_usecs: timestamp::now_seconds(),
-      })
-    }
-  }
-
-
-  #[view]
-  // if there user has been onboarded (since v8) but never transacted
-  // they should have a last touch timestamp of 0.
-  public fun has_ever_been_touched(user: address): bool acquires Activity {
-    if (exists<Activity>(user)){
-      let state = borrow_global<Activity>(user);
-      return state.last_touch_usecs > 0
-    };
-    // I was beat, incomplete
-    // I've been had, I was sad and blue
-    // But you made me feel
-    // Yeah, you made me feel
-    // Shiny and new
-
-    false
-  }
-
-
-
-  #[view]
-  public fun get_last_touch_usecs(user: address): u64 acquires Activity {
-    let state = borrow_global<Activity>(user);
-    state.last_touch_usecs
-  }
-
-  #[view]
-  public fun get_onboarding_usecs(user: address): u64 acquires Activity {
-    let state = borrow_global<Activity>(user);
-    state.onboarding_usecs
-  }
-
-  #[view]
-  // check if the account activity struct is initialized
-  // accounts that have been onboarded prior to V8, would not
-  // have this struct.
-  public fun is_initialized(user: address): bool {
-    exists<Activity>(user)
-  }
-
-
-  #[view]
-  // If the account is a founder/pre-v8 account has been migrated
-  // then it would have an onboarding timestamp of 0
-  public fun is_prehistoric(user: address): bool acquires Activity {
-    let state = borrow_global<Activity>(user);
-    state.onboarding_usecs == 0
-  }
-
-  #[test_only]
-  public(friend) fun test_set_activity(framework: &signer, user: address, timestamp: u64) acquires Activity {
-    diem_framework::system_addresses::assert_diem_framework(framework);
-=======
-  }
-
-  public(friend) fun increment(user_sig: &signer, timestamp: u64) acquires Activity {
-    // migrate old accounts
-    // catch the case of existing "founder" accounts from prior to V8
-    if (!exists<Activity>(signer::address_of(user_sig))) {
-      migrate(user_sig, timestamp);
-    } else {
-      let state = borrow_global_mut<Activity>(signer::address_of(user_sig));
-      state.last_touch_usecs = timestamp;
-    }
   }
 
   fun migrate(user_sig: &signer, timestamp: u64) {
@@ -210,7 +119,6 @@
   public(friend) fun test_set_activity(framework: &signer, user: address, timestamp: u64) acquires Activity {
     testnet::assert_testnet(framework);
 
->>>>>>> 6a72157c
     let state = borrow_global_mut<Activity>(user);
     state.last_touch_usecs = timestamp;
   }
