
/// Maintains the version number for the blockchain.
module ol_framework::activity {
  use std::signer;
  use diem_std::timestamp;
<<<<<<< HEAD

  friend diem_framework::transaction_validation;
  friend ol_framework::ol_account;
  friend ol_framework::donor_voice_reauth;
=======
  #[test_only]
  use ol_framework::testnet;


  friend diem_framework::transaction_validation;
  friend ol_framework::ol_account;

  #[test_only]
  friend ol_framework::test_filo_migration;
>>>>>>> 4a705b7e

  struct Activity has key {
    last_touch_usecs: u64,
    onboarding_usecs: u64,
<<<<<<< HEAD
  }

  public(friend) fun increment(user_sig: &signer, timestamp: u64) acquires Activity {
    // migrate old accounts
    // catch the case of existing "founder" accounts from prior to V8
    if (!exists<Activity>(signer::address_of(user_sig))) {
      migrate(user_sig, timestamp);
    } else {
      let state = borrow_global_mut<Activity>(signer::address_of(user_sig));
      state.last_touch_usecs = timestamp;
    }
  }

  fun migrate(user_sig: &signer, timestamp: u64) {
      move_to<Activity>(user_sig, Activity {
        last_touch_usecs: timestamp,
        onboarding_usecs: 0, // also how we identify pre-V8 "founder account",
      });

  }

  public(friend) fun maybe_onboard(user_sig: &signer){

=======
  }

  public(friend) fun increment(user_sig: &signer, timestamp: u64) acquires Activity {
    // migrate old accounts
    // catch the case of existing "founder" accounts from prior to V8
    if (!exists<Activity>(signer::address_of(user_sig))) {
      migrate(user_sig, timestamp);
    } else {
      let state = borrow_global_mut<Activity>(signer::address_of(user_sig));
      state.last_touch_usecs = timestamp;
    }
  }

  fun migrate(user_sig: &signer, timestamp: u64) {
      move_to<Activity>(user_sig, Activity {
        last_touch_usecs: timestamp,
        onboarding_usecs: 0, // also how we identify pre-V8 "founder account",
      });

  }

  public(friend) fun maybe_onboard(user_sig: &signer){
>>>>>>> 4a705b7e
    if (!exists<Activity>(signer::address_of(user_sig))) {
      move_to<Activity>(user_sig, Activity {
        last_touch_usecs: 0, // how we identify if a users has used the account after a peer created it.
        onboarding_usecs: timestamp::now_seconds(),
      })
    }
  }


  #[view]
<<<<<<< HEAD
  // if there user has been onboarded (since v8) but never transacted
  // they should have a last touch timestamp of 0.
  public fun has_ever_been_touched(user: address): bool acquires Activity {
    if (exists<Activity>(user)){
      let state = borrow_global<Activity>(user);
      return state.last_touch_usecs > 0
    };
=======
  // check if this is an account that has activity
  public fun has_ever_been_touched(user: address): bool{
>>>>>>> 4a705b7e
    // I was beat, incomplete
    // I've been had, I was sad and blue
    // But you made me feel
    // Yeah, you made me feel
    // Shiny and new
<<<<<<< HEAD

    false
=======
    is_initialized(user)

    // TODO: possibly check if the last touch is greater than 0
    // if (exists<Activity>(user)){
    //   let state = borrow_global<Activity>(user);
    //   return state.last_touch_usecs > 0
    // };
>>>>>>> 4a705b7e
  }



  #[view]
  public fun get_last_touch_usecs(user: address): u64 acquires Activity {
    let state = borrow_global<Activity>(user);
    state.last_touch_usecs
  }

  #[view]
  public fun get_onboarding_usecs(user: address): u64 acquires Activity {
    let state = borrow_global<Activity>(user);
    state.onboarding_usecs
  }

  #[view]
  // check if the account activity struct is initialized
  // accounts that have been onboarded prior to V8, would not
  // have this struct.
  public fun is_initialized(user: address): bool {
    exists<Activity>(user)
  }


  #[view]
  // If the account is a founder/pre-v8 account has been migrated
  // then it would have an onboarding timestamp of 0
  public fun is_prehistoric(user: address): bool acquires Activity {
    let state = borrow_global<Activity>(user);
    state.onboarding_usecs == 0
  }

<<<<<<< HEAD

  #[test_only]
  public(friend) fun test_set_activity(framework: &signer, user: address, timestamp: u64) acquires Activity {
    diem_framework::system_addresses::assert_diem_framework(framework);
=======
  #[test_only]
  /// testnet help for framework account to mock activity
  public(friend) fun test_set_activity(framework: &signer, user: address, timestamp: u64) acquires Activity {
    testnet::assert_testnet(framework);

>>>>>>> 4a705b7e
    let state = borrow_global_mut<Activity>(user);
    state.last_touch_usecs = timestamp;
  }

}<|MERGE_RESOLUTION|>--- conflicted
+++ resolved
@@ -3,27 +3,20 @@
 module ol_framework::activity {
   use std::signer;
   use diem_std::timestamp;
-<<<<<<< HEAD
-
-  friend diem_framework::transaction_validation;
-  friend ol_framework::ol_account;
-  friend ol_framework::donor_voice_reauth;
-=======
   #[test_only]
   use ol_framework::testnet;
 
 
   friend diem_framework::transaction_validation;
   friend ol_framework::ol_account;
+  friend ol_framework::donor_voice_reauth;
 
   #[test_only]
   friend ol_framework::test_filo_migration;
->>>>>>> 4a705b7e
 
   struct Activity has key {
     last_touch_usecs: u64,
     onboarding_usecs: u64,
-<<<<<<< HEAD
   }
 
   public(friend) fun increment(user_sig: &signer, timestamp: u64) acquires Activity {
@@ -46,31 +39,6 @@
   }
 
   public(friend) fun maybe_onboard(user_sig: &signer){
-
-=======
-  }
-
-  public(friend) fun increment(user_sig: &signer, timestamp: u64) acquires Activity {
-    // migrate old accounts
-    // catch the case of existing "founder" accounts from prior to V8
-    if (!exists<Activity>(signer::address_of(user_sig))) {
-      migrate(user_sig, timestamp);
-    } else {
-      let state = borrow_global_mut<Activity>(signer::address_of(user_sig));
-      state.last_touch_usecs = timestamp;
-    }
-  }
-
-  fun migrate(user_sig: &signer, timestamp: u64) {
-      move_to<Activity>(user_sig, Activity {
-        last_touch_usecs: timestamp,
-        onboarding_usecs: 0, // also how we identify pre-V8 "founder account",
-      });
-
-  }
-
-  public(friend) fun maybe_onboard(user_sig: &signer){
->>>>>>> 4a705b7e
     if (!exists<Activity>(signer::address_of(user_sig))) {
       move_to<Activity>(user_sig, Activity {
         last_touch_usecs: 0, // how we identify if a users has used the account after a peer created it.
@@ -81,27 +49,13 @@
 
 
   #[view]
-<<<<<<< HEAD
-  // if there user has been onboarded (since v8) but never transacted
-  // they should have a last touch timestamp of 0.
-  public fun has_ever_been_touched(user: address): bool acquires Activity {
-    if (exists<Activity>(user)){
-      let state = borrow_global<Activity>(user);
-      return state.last_touch_usecs > 0
-    };
-=======
   // check if this is an account that has activity
   public fun has_ever_been_touched(user: address): bool{
->>>>>>> 4a705b7e
     // I was beat, incomplete
     // I've been had, I was sad and blue
     // But you made me feel
     // Yeah, you made me feel
     // Shiny and new
-<<<<<<< HEAD
-
-    false
-=======
     is_initialized(user)
 
     // TODO: possibly check if the last touch is greater than 0
@@ -109,7 +63,6 @@
     //   let state = borrow_global<Activity>(user);
     //   return state.last_touch_usecs > 0
     // };
->>>>>>> 4a705b7e
   }
 
 
@@ -143,18 +96,11 @@
     state.onboarding_usecs == 0
   }
 
-<<<<<<< HEAD
-
-  #[test_only]
-  public(friend) fun test_set_activity(framework: &signer, user: address, timestamp: u64) acquires Activity {
-    diem_framework::system_addresses::assert_diem_framework(framework);
-=======
   #[test_only]
   /// testnet help for framework account to mock activity
   public(friend) fun test_set_activity(framework: &signer, user: address, timestamp: u64) acquires Activity {
     testnet::assert_testnet(framework);
 
->>>>>>> 4a705b7e
     let state = borrow_global_mut<Activity>(user);
     state.last_touch_usecs = timestamp;
   }
