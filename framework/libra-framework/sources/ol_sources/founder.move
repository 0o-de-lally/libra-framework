/// Maintains the version number for the blockchain.
module ol_framework::founder {
  use std::signer;
<<<<<<< HEAD
  use ol_framework::root_of_trust;
  use ol_framework::vouch_score;
=======
  // Using vouch instead of vouch_metrics to avoid circular dependencies
  use ol_framework::vouch;
>>>>>>> b6e5f47d

  /// the threshold score for a user to be considered vouched
  const THRESHOLD_SCORE: u64 = 2;

  #[test_only]
  use ol_framework::testnet;

  friend diem_framework::vouch_txs;
  friend ol_framework::filo_migration;

  #[test_only]
  friend ol_framework::test_filo_migration;

  /*
    Founder Status

    The founder status is a special designation that identifies pre-v8 accounts that have established
    a web of trust with other users. This is critical for anti-sybil security, as it helps verify
    that accounts are operated by real human users rather than bots or sock puppet accounts.

    By requiring a minimum vouch score (implemented in vouch_metrics.move), the system can ensure
    that an account has meaningful connections with other accounts in the network. This is done by:

    1. Calculating the score of each voucher based on their social distance
    2. Summing these scores to determine if they exceed a threshold (currently 2)
    3. Only setting founder status as "has_human_friends" when this threshold is met

    This works in conjunction with the anti-sybil protections in vouch.move, which prevent
    rapid vouching and revoking to create fake identities.
  */

  /// The threshold score for a user to be considered well-vouched
  /// Moved from vouch_metrics to make this module self-contained for founder validation
  const THRESHOLD_SCORE: u64 = 2;

  struct Founder has key {
    has_human_friends: bool
  }

  public(friend) fun migrate(user_sig: &signer) {
    if (!exists<Founder>(signer::address_of(user_sig))) {
      move_to<Founder>(user_sig, Founder {
        has_human_friends: false // ooh it's lonely at the top
      });
    }
  }

  /// Check if user has a valid vouch score
  /// Uses vouch::calculate_total_vouch_quality to get the score
  /// and compares it against the threshold
  public fun is_voucher_score_valid(user: address): bool {
    vouch::calculate_total_vouch_quality(user) > THRESHOLD_SCORE
  }

  // DANGER: open to any friend function
  public(friend) fun maybe_set_friendly_founder(user: address) acquires Founder {
    if (
      is_founder(user) &&
      is_voucher_score_valid(user)
    ) {
      let f = borrow_global_mut<Founder>(user);
      f.has_human_friends = true;
    }
  }

  #[view]
  public fun is_voucher_score_valid(user: address): bool {
    let list = root_of_trust::get_current_roots_at_registry(@diem_framework);
    vouch_score::evaluate_users_vouchers(list, user) > THRESHOLD_SCORE
  }

  #[view]
  // If the account is a founder/pre-v8 account has been migrated
  // then it would have an onboarding timestamp of 0
  public fun is_founder(user: address): bool {
    exists<Founder>(user)
  }

  #[view]
  /// Bot or not
  public fun has_friends(user: address): bool acquires Founder {
    let f = borrow_global<Founder>(user);
    f.has_human_friends
  }

  #[test_only]
  public(friend) fun test_mock_friendly(framework: &signer, user: &signer) acquires Founder {
    testnet::assert_testnet(framework);
    let state = borrow_global_mut<Founder>(signer::address_of(user));
    state.has_human_friends = true;
  }

}<|MERGE_RESOLUTION|>--- conflicted
+++ resolved
@@ -1,16 +1,10 @@
 /// Maintains the version number for the blockchain.
 module ol_framework::founder {
   use std::signer;
-<<<<<<< HEAD
   use ol_framework::root_of_trust;
   use ol_framework::vouch_score;
-=======
-  // Using vouch instead of vouch_metrics to avoid circular dependencies
-  use ol_framework::vouch;
->>>>>>> b6e5f47d
 
-  /// the threshold score for a user to be considered vouched
-  const THRESHOLD_SCORE: u64 = 2;
+
 
   #[test_only]
   use ol_framework::testnet;
@@ -55,12 +49,6 @@
     }
   }
 
-  /// Check if user has a valid vouch score
-  /// Uses vouch::calculate_total_vouch_quality to get the score
-  /// and compares it against the threshold
-  public fun is_voucher_score_valid(user: address): bool {
-    vouch::calculate_total_vouch_quality(user) > THRESHOLD_SCORE
-  }
 
   // DANGER: open to any friend function
   public(friend) fun maybe_set_friendly_founder(user: address) acquires Founder {
