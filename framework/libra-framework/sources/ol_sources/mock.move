// Some fixtures are complex and are repeatedly needed
#[test_only]
module ol_framework::mock {

use diem_framework::account;
use diem_framework::block;
use diem_framework::chain_id;
use diem_framework::chain_status;
use diem_framework::coin;
use diem_framework::genesis;
use diem_framework::reconfiguration;
use diem_framework::stake;
use diem_framework::system_addresses;
use diem_framework::timestamp;
use diem_framework::transaction_fee;
use diem_std::from_bcs;
use ol_framework::activity;
use ol_framework::ancestry;
use ol_framework::donor_voice_governance;
use ol_framework::donor_voice_txs;
use ol_framework::epoch_boundary;
use ol_framework::epoch_helper;
use ol_framework::filo_migration;
use ol_framework::grade;
use ol_framework::infra_escrow;
use ol_framework::libra_coin::{Self, LibraCoin};
use ol_framework::multi_action;
use ol_framework::musical_chairs;
use ol_framework::ol_account;
use ol_framework::page_rank_lazy;
use ol_framework::proof_of_fee;
use ol_framework::receipts;
use ol_framework::root_of_trust;
use ol_framework::slow_wallet;
use ol_framework::validator_universe;
use ol_framework::vouch;
use ol_framework::vouch_limits;
use std::bcs;
use std::signer;
use std::vector;

const ENO_GENESIS_END_MARKER: u64 = 1;
const EDID_NOT_ADVANCE_EPOCH: u64 = 2;
/// coin supply does not match expected
const ESUPPLY_MISMATCH: u64 = 3;
const EPOCH_DURATION: u64 = 60;

#[test_only]
public fun reset_val_perf_one(vm: &signer, addr: address) {
    stake::mock_performance(vm, addr, 0, 0);
}

#[test_only]
public fun reset_val_perf_all(vm: &signer) {
    let vals = stake::get_current_validators();
    let i = 0;
    while (i < vector::length(&vals)) {
        let a = vector::borrow(&vals, i);
        stake::mock_performance(vm, *a, 0, 0);
        i = i + 1;
    };
}

#[test_only]
public fun mock_case_1(vm: &signer, addr: address) {
    assert!(stake::is_valid(addr), 01);
    stake::mock_performance(vm, addr, 100, 10);
    let (compliant, _, _) = grade::get_validator_grade(addr);
    assert!(compliant, 01);
}

#[test_only]
// did not do enough mining, but did validate.
public fun mock_case_4(vm: &signer, addr: address) {
    assert!(stake::is_valid(addr), 01);
    stake::mock_performance(vm, addr, 0, 100); // 100 failing proposals
    // let (compliant, _, _, _) = grade::get_validator_grade(addr, 0);
    let (compliant, _, _) = grade::get_validator_grade(addr);
    assert!(!compliant, 02);
}

// Mock all nodes being compliant case 1
#[test_only]
public fun mock_all_vals_good_performance(vm: &signer) {
    let vals = stake::get_current_validators();
    let i = 0;
    while (i < vector::length(&vals)) {
        let a = vector::borrow(&vals, i);
        mock_case_1(vm, *a);
        i = i + 1;
    };
}

// Mock some nodes not compliant
/*#[test_only]
  public fun mock_some_vals_bad_performance(vm: &signer, bad_vals: u64) {
    let vals = stake::get_current_validators();
    let vals_compliant = vector::length(&vals) - bad_vals;
    let i = 0;
    while (i < vals_compliant) {
      let a = vector::borrow(&vals, i);
      stake::mock_performance(vm, *a, 0, 100); // 100 failing proposals
      i = i + 1;
    };
  }*/

//////// PROOF OF FEE ////////
#[test_only]
public fun pof_default(): (vector<address>, vector<u64>, vector<u64>) {
    let vals = stake::get_current_validators();

    let (bids, expiry) = mock_bids(&vals);

    // make all validators pay auction fee
    // the clearing price in the fibonacci sequence is is 1
    let (alice_bid, _) = proof_of_fee::current_bid(*vector::borrow(&vals, 0));
    assert!(alice_bid == 1, 03);
    (vals, bids, expiry)
}

#[test_only]
public fun mock_bids(vals: &vector<address>): (vector<u64>, vector<u64>) {
    // system_addresses::assert_ol(vm);
    let bids = vector::empty<u64>();
    let expiry = vector::empty<u64>();
    let i = 0;
    let prev = 0;
    let fib = 1;
    while (i < vector::length(vals)) {
        vector::push_back(&mut expiry, 1000);
        let b = prev + fib;
        vector::push_back(&mut bids, b);

        let a = vector::borrow(vals, i);
        let sig = account::create_signer_for_test(*a);
        // initialize and set.
        proof_of_fee::pof_update_bid(&sig, b, 1000);
        prev = fib;
        fib = b;
        i = i + 1;
    };

    (bids, expiry)
}

#[test_only]
public fun ol_test_genesis(root: &signer) {
    system_addresses::assert_ol(root);
    genesis::setup();
    genesis::test_end_genesis(root);

    let mint_cap = coin_init_minimal(root);
    libra_coin::restore_mint_cap(root, mint_cap);

    assert!(!chain_status::is_genesis(), 0);
}

#[test_only]
public fun ol_initialize_coin(root: &signer) {
    system_addresses::assert_ol(root);

    let mint_cap = coin_init_minimal(root);

    libra_coin::restore_mint_cap(root, mint_cap);
}

#[test_only]
public fun ol_mint_to(root: &signer, addr: address, amount: u64) {
    system_addresses::assert_ol(root);

    let mint_cap = if (coin::is_coin_initialized<LibraCoin>()) {
        libra_coin::extract_mint_cap(root)
    } else {
        coin_init_minimal(root)
    };

    if (!account::exists_at(addr)) {
        ol_account::create_account(root, addr);
    };

    let c = coin::test_mint(amount, &mint_cap);
    ol_account::deposit_coins(addr, c);

    let b = coin::balance<LibraCoin>(addr);
    assert!(b == amount, 0001);

    libra_coin::restore_mint_cap(root, mint_cap);
}

#[test_only]
public fun ol_initialize_coin_and_fund_vals(root: &signer, amount: u64, drip: bool) {
    system_addresses::assert_ol(root);

    let mint_cap = if (coin::is_coin_initialized<LibraCoin>()) {
        libra_coin::extract_mint_cap(root)
    } else {
        coin_init_minimal(root)
    };

    let vals = stake::get_current_validators();
    let i = 0;
    while (i < vector::length(&vals)) {
        let addr = vector::borrow(&vals, i);
        let c = coin::test_mint(amount, &mint_cap);
        ol_account::deposit_coins(*addr, c);

        let b = libra_coin::balance(*addr);
        assert!(b == amount, 0001);

        i = i + 1;
    };

    if (drip) {
        slow_wallet::slow_wallet_epoch_drip(root, amount);
    };
    libra_coin::restore_mint_cap(root, mint_cap);
}

#[test_only]
// For unit test, we need to try to initialize the minimal state for
// user transactions. In the case of a unit tests which does a genesis with validators, this will not attempt to re-initialize the state.
fun coin_init_minimal(root: &signer): coin::MintCapability<LibraCoin> {
    system_addresses::assert_ol(root);

    let (burn_cap, mint_cap) = libra_coin::initialize_for_test(root);
    coin::destroy_burn_cap(burn_cap);

    transaction_fee::initialize_fee_collection_and_distribution(root, 0);

    let initial_fees = 5_000_000 * 100; // coin scaling * 100 coins
    let tx_fees = coin::test_mint(initial_fees, &mint_cap);
    transaction_fee::vm_pay_fee(root, @ol_framework, tx_fees);

    // OL Network has no central treasury
    // the infra escrow came from prior miner
    // contributions

    // Forge Bruce
    let fortune = 100_000_000_000;
    let bruce_address = @0xBA7;
    ol_account::create_account(root, bruce_address);

    // Bruce mints a fortune
    let bruce = account::create_signer_for_test(bruce_address);
    let fortune_mint = coin::test_mint(fortune, &mint_cap);

    ol_account::deposit_coins(bruce_address, fortune_mint);
    // Bruce funds infra escrow
    infra_escrow::init_escrow_with_deposit(root, &bruce, 37_000_000_000);

    let supply_pre = libra_coin::supply();
    assert!(supply_pre == (initial_fees + fortune), ESUPPLY_MISMATCH);
    libra_coin::test_set_final_supply(root, initial_fees);

    mint_cap
}

#[test_only]
public fun personas(count: u64): vector<address> {
    assert!(count > 0, 735701);
    assert!(count < 11, 735702);

    let val_addr = vector::empty<address>();
    vector::push_back(&mut val_addr, @0x1000a);
    vector::push_back(&mut val_addr, @0x1000b);
    vector::push_back(&mut val_addr, @0x1000c);
    vector::push_back(&mut val_addr, @0x1000d);
    vector::push_back(&mut val_addr, @0x1000e);
    vector::push_back(&mut val_addr, @0x1000f);
    vector::push_back(&mut val_addr, @0x10010); // g
    vector::push_back(&mut val_addr, @0x10011); // h
    vector::push_back(&mut val_addr, @0x10012); // i
    vector::push_back(&mut val_addr, @0x10013); // k

    vector::trim(&mut val_addr, count);

    val_addr
}

#[test_only]
/// mock up to 6 validators alice..frank
public fun genesis_n_vals(root: &signer, num: u64): vector<address> {
    // create vals with vouches
    system_addresses::assert_ol(root);
    let framework_sig = account::create_signer_for_test(@diem_framework);
    ol_test_genesis(&framework_sig);

    create_validator_accounts(root, num, true);

    // timestamp::fast_forward_seconds(2); // or else reconfigure wont happen
    stake::test_reconfigure(root, validator_universe::get_eligible_validators());

    stake::get_current_validators()
}

#[test_only]
// Helper function to create a bunch of test signers
public fun create_test_end_users(framework: &signer, count: u64, start_idx: u64): vector<signer> {
    system_addresses::assert_diem_framework(framework);

    let signers = vector::empty<signer>();
    let i = 0;
    while (i < count) {
        let sig = create_user_from_u64(framework, start_idx + i);
        vector::push_back(&mut signers, sig);
        i = i + 1;
    };
    signers
}

#[test_only]
// Create signer from u64, good for creating many accounts
public fun create_user_from_u64(framework: &signer, idx: u64): signer {
    system_addresses::assert_diem_framework(framework);

    let idx = 0xA + idx;
    // Create a vector of bytes to represent the address
    // Convert u64 to bytes first using BCS serialization
    let addr_bytes = bcs::to_bytes(&idx);

    // When idx is small, the BCS representation will be short
    // Pad with zeros if needed to get a valid address (32 bytes for Move addresses)
    while (vector::length(&addr_bytes) < 32) {
        vector::push_back(&mut addr_bytes, 0);
    };

    // Convert bytes to address using from_bcs module
    let addr_as_addr = from_bcs::to_address(addr_bytes);

    ol_account::create_account(framework, addr_as_addr);

    // Create test signer from the generated address
    account::create_signer_for_test(addr_as_addr)
}

#[test_only]
// Helper to extract addresses from signers
public fun collect_addresses(signers: &vector<signer>): vector<address> {
    let addresses = vector::empty<address>();
    let i = 0;
    let len = vector::length(signers);
    while (i < len) {
        let addr = signer::address_of(vector::borrow(signers, i));
        vector::push_back(&mut addresses, addr);
        i = i + 1;
    };
    addresses
}

#[test_only]
public fun create_validator_accounts(root: &signer, num: u64, with_vouches: bool) {
    // need to initialize musical chairs separate from genesis.
    let musical_chairs_default_seats = 10;
    musical_chairs::initialize(root, musical_chairs_default_seats);

    let val_addr = personas(num);

    root_of_trust::framework_migration(root, val_addr, vector::length(&val_addr), 10000);

    let i = 0;
    while (i < num) {
        let val = vector::borrow(&val_addr, i);
        let sig = account::create_signer_for_test(*val);
        let (_sk, pk, pop) = stake::generate_identity();
        let should_end_epoch = false;
        validator_universe::test_register_validator(
            root,
            &pk,
            &pop,
            &sig,
            100,
            true,
            should_end_epoch,
        );

        vouch::init(&sig);
        page_rank_lazy::maybe_initialize_trust_record(&sig);

        i = i + 1;
    };

    root_of_trust::genesis_initialize(root, stake::get_current_validators());

    if (with_vouches) {
        vouch::set_vouch_price(root, 0);
        let k = 0;
        while (k < num) {
            let grantor = vector::borrow(&val_addr, k);
            let grantor_sig = account::create_signer_for_test(*grantor);
            let f = 0;
            while (f < vector::length(&val_addr)) {
                let recipient = vector::borrow(&val_addr, f);

                if (grantor != recipient) {
                    vouch::vouch_for(&grantor_sig, *recipient);
                };
                f = f + 1;
            };
            k = k + 1;
        };
    }
}

#[test_only]
// NOTE: The order of these is very important.
// ol first runs its own accounting at end of epoch with epoch_boundary
// Then the stake module needs to update the validators.
// the reconfiguration module must run last, since no other
// transactions or operations can happen after the reconfig.
public fun trigger_epoch(root: &signer) {
    trigger_epoch_exactly_at(
        root,
        reconfiguration::get_current_epoch(),
        block::get_current_block_height(),
    );
}

#[test_only]
public fun trigger_epoch_exactly_at(root: &signer, old_epoch: u64, round: u64) {
    timestamp::fast_forward_seconds(EPOCH_DURATION);
    epoch_boundary::ol_reconfigure_for_test(root, old_epoch, round);

    // always advance
    assert!(reconfiguration::get_current_epoch() > old_epoch, EDID_NOT_ADVANCE_EPOCH);

    // epoch helper should always be in sync
    assert!(reconfiguration::get_current_epoch() == epoch_helper::get_current_epoch(), 666);
}

/// Helper function to set up a mock community wallet with donor voice governance
/// Returns the resource account signer and address of the community wallet
fun setup_mock_community_wallet(
    root: &signer,
    creator: &signer,
    signers: vector<signer>,
    quorum: u64,
): (signer, vector<signer>) {
    let spec_admin_addresses = collect_addresses(&signers);

    let (resource_sig, _cap) = ol_account::test_ol_create_resource_account(creator, b"0x1");
    let donor_voice_address = signer::address_of(&resource_sig);

    // the account needs basic donor directed structs
    donor_voice_txs::test_helper_make_donor_voice(root, &resource_sig, spec_admin_addresses);

    // signers claim the offer
    let i = 0;
    let len = vector::length(&signers);
    while (i < len) {
        multi_action::claim_offer(vector::borrow(&signers, i), donor_voice_address);
        i = i + 1;
    };

    //need to be caged to finalize donor directed workflow and release control of the account
    multi_action::finalize_and_cage(&resource_sig, quorum);

    //////// CHECKING ////////
    let actual_addresses = multi_action::get_authorities(donor_voice_address);

    // loop through addrs and confirm the list of admins is present
    let i = 0;
    let len = vector::length(&actual_addresses);
    while (i < len) {
        let spec_admin = vector::borrow(&spec_admin_addresses, i);
        let is_authority = vector::contains(&actual_addresses, spec_admin);
        assert!(is_authority, 7357003); // Assert that each admin is in the authorities list
        i = i + 1;
    };
    (resource_sig, signers)
}

/// Helper function to set up donors with specified donation amounts
/// Transfers funds from each donor to the community wallet and verifies their donor status
/// Returns a vector of (donor address, donation amount) pairs
fun setup_donors(
    framework: &signer,
    donors: vector<signer>,
    donor_voice_address: address,
): vector<signer> { let i = 0;  let donation_amount = 100;  while (i < vector::length(&donors)) {
        let donor = vector::borrow(&donors, i);
        let donor_address = signer::address_of(donor);

        let amount = (donation_amount * (i+1));

        ol_mint_to(framework, donor_address, (2*amount));

        // Make the donation
        ol_account::transfer(donor, donor_voice_address, amount);

        // Verify the donation was received
        let (_, _, total_funds_sent) = receipts::read_receipt(donor_address, donor_voice_address);
        assert!(total_funds_sent == amount, 7357001);

        // Verify donor status
        let is_donor = donor_voice_governance::check_is_donor(donor_voice_address, donor_address);
        assert!(is_donor, 7357002);

        i = i + 1;
    };  donors }

#[test_only]
/// Creates a mock donor voice governance scenario
/// @param framework - framework signer
/// @param sponsor - the sponsor of the donor directed account
/// @param donor_count - the number of donors to create
/// @return (dv_sig, admin_sigs donor_sigs)
/// - the signer type for the donor voice account
/// - the vector of signers for admins of the account
/// - the vector of signers for the donors
public fun mock_dv(
    framework: &signer,
    sponsor: &signer,
    donor_count: u64,
): (signer, vector<signer>, vector<signer>) {
    // Scenario: Eve wants to veto a transaction on a donor directed account.
    // Marlon the sponsor creates a donor directed account where Alice, Bob and Carol, are admins.
    // Dave and Eve make a donation and so are able to have some voting on that account. The veto can only happen after Alice Bob and Carol are able to schedule a tx.

    let admin_sigs = create_test_end_users(framework, 3, 100);
    // let admin_addresses = mock::collect_addresses(&admins);
    let (dv_sig, admin_sigs) = setup_mock_community_wallet(framework, sponsor, admin_sigs, 2);
    let donor_voice_address = signer::address_of(&dv_sig);

    let donor_sigs = create_test_end_users(framework, donor_count, 200);

    let donor_sigs = setup_donors(framework, donor_sigs, donor_voice_address);

    (dv_sig, admin_sigs, donor_sigs)
}

#[test_only]
/// Creates a vouching network where target_account has a vouch score of 100
/// This will create validators if they don't exist, and set up vouches
/// @param framework - framework signer
/// @param target_account - the account that will have a vouch score of 100
/// @return validators - the list of validators created/used for vouching
public fun mock_vouch_score_50(framework: &signer, target_account: address): vector<address> {
    system_addresses::assert_diem_framework(framework);

    let parent_account = @0xdeadbeef;
    ol_account::create_account(framework, parent_account);
    ol_mint_to(framework, parent_account, 10000);

    // Get the current validator set instead of creating a new genesis
    // TODO: replace for root of trust implementation
    let vals = stake::get_current_validators();

    // Do the typical onboarding process: by transfer
    let parent_sig = account::create_signer_for_test(parent_account);
    let target_signer = account::create_signer_for_test(target_account);
    ol_account::transfer(&parent_sig, target_account, 1000);
    // vouch will be missing unless the initialized it through filo_migration
    vouch::init(&target_signer);
    page_rank_lazy::maybe_initialize_trust_record(&target_signer);

    // Each validator vouches
    let i = 0;
    while (i < vector::length(&vals)) {
        let val_addr = *vector::borrow(&vals, i);
        let val_signer = account::create_signer_for_test(val_addr);

        // Initialize vouch module for validator if not already done
        vouch::vouch_for(&val_signer, target_account);

        i = i + 1;
    };

    // Verify the score is exactly 50
    // let score = vouch_metrics::calculate_total_vouch_quality(target_account);
    // assert!(score == 50, 735700);

    vals
}

#[test_only]
/// two state initializations happen on first
/// transaction
public fun simulate_transaction_validation(sender: &signer) {
    let time = timestamp::now_seconds();
    // will initialize structs if first time
    activity::increment(sender, time);

    // run migrations
    // Note, Activity and Founder struct should have been set above
    filo_migration::maybe_migrate(sender);
}

//////// META TESTS ////////
#[test(root = @ol_framework)]
/// test we can trigger an epoch reconfiguration.
public fun meta_epoch(root: signer) {
    ol_test_genesis(&root);
    musical_chairs::initialize(&root, 10);
    // ol_initialize_coin(&root);
    let epoch = reconfiguration::current_epoch();
    trigger_epoch(&root);
    let new_epoch = reconfiguration::current_epoch();
    assert!(new_epoch > epoch, 7357001);
}

<<<<<<< HEAD
  #[test(root = @ol_framework)]
  fun meta_val_perf(root: signer) {
=======
#[test(root = @ol_framework)]
public entry fun meta_val_perf(root: signer) {
>>>>>>> 124d3eef
    let set = genesis_n_vals(&root, 4);
    assert!(vector::length(&set) == 4, 7357001);

    let addr = vector::borrow(&set, 0);

    // will assert! case_1
    mock_case_1(&root, *addr);

    pof_default();

    // will assert! case_4
    mock_case_4(&root, *addr);

    reset_val_perf_all(&root);

    mock_all_vals_good_performance(&root);
}

#[test(root = @ol_framework)]
fun test_initial_supply(root: &signer) {
    // Scenario:
    // There are two community wallets. Alice and Bob's
    // EVE donates to both. But mostly to Alice.
    // The Match Index, should reflect that.

    let n_vals = 5;
    let _vals = genesis_n_vals(root, n_vals); // need to include eve to init funds
    let genesis_mint = 1_000_000;
    ol_initialize_coin_and_fund_vals(root, genesis_mint, true);
    let supply_pre = libra_coin::supply();
    let bruce_fortune = 100_000_000_000;
    let mocked_tx_fees = 5_000_000 * 100;
    assert!(supply_pre == bruce_fortune + mocked_tx_fees + (n_vals * genesis_mint), 73570001);
}

#[test(root = @ol_framework)]
fun test_setting_pof(root: &signer) {
    // Scenario: unit testing that pof_default results in a usable auction
    let n_vals = 5;
    let vals = genesis_n_vals(root, n_vals); // need to include eve to init funds
    pof_default();

    proof_of_fee::fill_seats_and_get_price(root, n_vals, &vals, &vals);

    let (
        nominal_reward,
        entry_fee,
        clearing_percent,
        median_bid,
    ) = proof_of_fee::get_consensus_reward();

    assert!(nominal_reward == 1_000_000, 73570001);
    assert!(clearing_percent == 1, 73570002);
    assert!(entry_fee == 1_000, 73570003);
    assert!(median_bid == 3, 73570004);
}

#[test(framework = @0x1, bob = @0x10002)]
fun meta_test_minimal_account_init(framework: &signer, bob: address) {
    timestamp::set_time_has_started_for_testing(framework);
    chain_id::initialize_for_test(framework, 4);
    ol_mint_to(framework, bob, 123);
}

#[test(root = @ol_framework)]
fun test_mock_vouch_score_50(root: &signer) {
    // Set up genesis with validators first
    let _vals = genesis_n_vals(root, 4);
    ol_initialize_coin_and_fund_vals(root, 10000, true);
    // Set up a target account that should receive a vouch score of ~100
    let target_address = @0x12345;

    mock_vouch_score_50(root, target_address);

    // let score = vouch_metrics::calculate_total_vouch_quality(target_address);
    // assert!(score == 50, 735700);
}

#[test(root = @ol_framework, alice = @0x1000a)]
fun validator_vouches_mocked_correctly(root: &signer, alice: address) {
    // create vals without vouches
    let vals = genesis_n_vals(root, 10);

    let i = 0;
    while (i < vector::length(&vals)) {
        let val = vector::borrow(&vals, i);
        // check we have ancestry initialized
        let ancestry = ancestry::get_tree(*val);
        // all validators have ancestry
        let parent = vector::borrow(&ancestry, 0);
        assert!(parent == &@diem_framework, 7357000);
        i = i + 1;
    };

    // in testnet the genesis validators are the seed root of trust for human verification
    let is_root = root_of_trust::is_root_at_registry(@ol_framework, alice);
    assert!(is_root, 7357001);

    let (given_vouches, _) = vouch::get_given_vouches(alice);
    assert!(vector::length(&given_vouches) == 9, 7357002);
    let (received_vouches, _) = vouch::get_received_vouches(alice);
    assert!(vector::length(&received_vouches) == 9, 7357002);

    let score = page_rank_lazy::get_trust_score(alice);
    // excluding self, the voucher has 9 vouches of remaining validator
    // set which are also roots of trust
    let max_score = page_rank_lazy::get_max_single_score();
    assert!(score == vector::length(&received_vouches) * max_score, 7357002);

    let remaining = vouch_limits::get_vouch_limit(alice);
    // received 9 vouches, and has given 9, and since is root
    // has a max of 20.
    assert!(remaining == 11, 7357003);
}

#[test(framework = @ol_framework, marlon_sponsor = @0x1234)]
fun meta_mock_dv(framework: &signer, marlon_sponsor: &signer) {
    let _vals = genesis_n_vals(framework, 3);
    ol_initialize_coin_and_fund_vals(framework, 100000, true);

    mock_dv(framework, marlon_sponsor, 2);
}
}<|MERGE_RESOLUTION|>--- conflicted
+++ resolved
@@ -588,7 +588,7 @@
 //////// META TESTS ////////
 #[test(root = @ol_framework)]
 /// test we can trigger an epoch reconfiguration.
-public fun meta_epoch(root: signer) {
+fun meta_epoch(root: signer) {
     ol_test_genesis(&root);
     musical_chairs::initialize(&root, 10);
     // ol_initialize_coin(&root);
@@ -598,13 +598,8 @@
     assert!(new_epoch > epoch, 7357001);
 }
 
-<<<<<<< HEAD
   #[test(root = @ol_framework)]
   fun meta_val_perf(root: signer) {
-=======
-#[test(root = @ol_framework)]
-public entry fun meta_val_perf(root: signer) {
->>>>>>> 124d3eef
     let set = genesis_n_vals(&root, 4);
     assert!(vector::length(&set) == 4, 7357001);
 
