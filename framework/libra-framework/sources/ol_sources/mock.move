// Some fixtures are complex and are repeatedly needed
#[test_only]
module ol_framework::mock {
  use std::vector;
  use diem_framework::chain_status;
  use diem_framework::coin;
  use diem_framework::chain_id;
  use diem_framework::block;
  use diem_framework::stake;
  use diem_framework::account;
  use diem_framework::genesis;
  use diem_framework::timestamp;
  use diem_framework::reconfiguration;
  use diem_framework::system_addresses;
  use diem_framework::transaction_fee;
  use ol_framework::grade;
  use ol_framework::vouch;
  use ol_framework::slow_wallet;
  use ol_framework::proof_of_fee;
  use ol_framework::validator_universe;
  use ol_framework::epoch_boundary;
  use ol_framework::libra_coin::{Self, LibraCoin};
  use ol_framework::ol_account;
  use ol_framework::epoch_helper;
  use ol_framework::musical_chairs;
  use ol_framework::infra_escrow;
  use ol_framework::testnet;
  use ol_framework::root_of_trust;

  // use diem_std::debug::print;

  const ENO_GENESIS_END_MARKER: u64 = 1;
  const EDID_NOT_ADVANCE_EPOCH: u64 = 2;
  /// coin supply does not match expected
  const ESUPPLY_MISMATCH: u64 = 3;
  const EPOCH_DURATION: u64 = 60;

  #[test_only]
  public fun reset_val_perf_one(vm: &signer, addr: address) {
    stake::mock_performance(vm, addr, 0, 0);
  }

  #[test_only]
  public fun reset_val_perf_all(vm: &signer) {
    let vals = stake::get_current_validators();
    let i = 0;
    while (i < vector::length(&vals)) {
      let a = vector::borrow(&vals, i);
      stake::mock_performance(vm, *a, 0, 0);
      i = i + 1;
    };
  }


  #[test_only]
  public fun mock_case_1(vm: &signer, addr: address) {
    assert!(stake::is_valid(addr), 01);
    stake::mock_performance(vm, addr, 100, 10);
    let (compliant, _, _) = grade::get_validator_grade(addr);
    assert!(compliant, 01);
  }


  #[test_only]
  // did not do enough mining, but did validate.
  public fun mock_case_4(vm: &signer, addr: address) {
    assert!(stake::is_valid(addr), 01);
    stake::mock_performance(vm, addr, 0, 100); // 100 failing proposals
    // let (compliant, _, _, _) = grade::get_validator_grade(addr, 0);
    let (compliant, _, _) = grade::get_validator_grade(addr);
    assert!(!compliant, 02);
  }

  // Mock all nodes being compliant case 1
  #[test_only]
  public fun mock_all_vals_good_performance(vm: &signer) {
    let vals = stake::get_current_validators();
    let i = 0;
    while (i < vector::length(&vals)) {
      let a = vector::borrow(&vals, i);
      mock_case_1(vm, *a);
      i = i + 1;
    };
  }

  // Mock some nodes not compliant
  /*#[test_only]
  public fun mock_some_vals_bad_performance(vm: &signer, bad_vals: u64) {
    let vals = stake::get_current_validators();
    let vals_compliant = vector::length(&vals) - bad_vals;
    let i = 0;
    while (i < vals_compliant) {
      let a = vector::borrow(&vals, i);
      stake::mock_performance(vm, *a, 0, 100); // 100 failing proposals
      i = i + 1;
    };
  }*/

  //////// PROOF OF FEE ////////
  #[test_only]
  public fun pof_default(): (vector<address>, vector<u64>, vector<u64>){

    let vals = stake::get_current_validators();

    let (bids, expiry) = mock_bids(&vals);

    // make all validators pay auction fee
    // the clearing price in the fibonacci sequence is is 1
    let (alice_bid, _) = proof_of_fee::current_bid(*vector::borrow(&vals, 0));
    assert!(alice_bid == 1, 03);
    (vals, bids, expiry)
  }

  #[test_only]
  public fun mock_bids(vals: &vector<address>): (vector<u64>, vector<u64>) {
    // system_addresses::assert_ol(vm);
    let bids = vector::empty<u64>();
    let expiry = vector::empty<u64>();
    let i = 0;
    let prev = 0;
    let fib = 1;
    while (i < vector::length(vals)) {

      vector::push_back(&mut expiry, 1000);
      let b = prev + fib;
      vector::push_back(&mut bids, b);

      let a = vector::borrow(vals, i);
      let sig = account::create_signer_for_test(*a);
      // initialize and set.
      proof_of_fee::pof_update_bid(&sig, b, 1000);
      prev = fib;
      fib = b;
      i = i + 1;
    };

    (bids, expiry)
  }


  #[test_only]
  public fun ol_test_genesis(root: &signer) {
    system_addresses::assert_ol(root);
    genesis::setup();
    genesis::test_end_genesis(root);

    let mint_cap = coin_init_minimal(root);
    libra_coin::restore_mint_cap(root, mint_cap);

    assert!(!chain_status::is_genesis(), 0);
  }

  #[test_only]
  public fun ol_initialize_coin(root: &signer) {
    system_addresses::assert_ol(root);

    let mint_cap = coin_init_minimal(root);

    libra_coin::restore_mint_cap(root, mint_cap);
  }

  #[test_only]
  public fun ol_mint_to(root: &signer, addr: address, amount: u64) {
    system_addresses::assert_ol(root);

    let mint_cap = if (coin::is_coin_initialized<LibraCoin>()) {
      libra_coin::extract_mint_cap(root)
    } else {
      coin_init_minimal(root)

    };

    if (!account::exists_at(addr)) {
        ol_account::create_account(root, addr);
    };

    let c = coin::test_mint(amount, &mint_cap);
    ol_account::deposit_coins(addr, c);

    let b = coin::balance<LibraCoin>(addr);
    assert!(b == amount, 0001);

    libra_coin::restore_mint_cap(root, mint_cap);
  }

  #[test_only]
  public fun ol_initialize_coin_and_fund_vals(root: &signer, amount: u64,
  drip: bool) {
    system_addresses::assert_ol(root);

    let mint_cap = if (coin::is_coin_initialized<LibraCoin>()) {
      libra_coin::extract_mint_cap(root)
    } else {
      coin_init_minimal(root)
    };

    let vals = stake::get_current_validators();
    let i = 0;
    while (i < vector::length(&vals)) {
      let addr = vector::borrow(&vals, i);
      let c = coin::test_mint(amount, &mint_cap);
      ol_account::deposit_coins(*addr, c);

      let b = libra_coin::balance(*addr);
      assert!(b == amount, 0001);

      i = i + 1;
    };

    if (drip) {
      slow_wallet::slow_wallet_epoch_drip(root, amount);
    };
    libra_coin::restore_mint_cap(root, mint_cap);
  }

  #[test_only]
  // For unit test, we need to try to initialize the minimal state for
  // user transactions. In the case of a unit tests which does a genesis with validators, this will not attempt to re-initialize the state.
  fun coin_init_minimal(root: &signer): coin::MintCapability<LibraCoin> {
    system_addresses::assert_ol(root);

    let (burn_cap, mint_cap) = libra_coin::initialize_for_test(root);
    coin::destroy_burn_cap(burn_cap);

    transaction_fee::initialize_fee_collection_and_distribution(root, 0);

    let initial_fees = 5_000_000 * 100; // coin scaling * 100 coins
    let tx_fees = coin::test_mint(initial_fees, &mint_cap);
    transaction_fee::vm_pay_fee(root, @ol_framework, tx_fees);

    // OL Network has no central treasury
    // the infra escrow came from prior miner
    // contributions

    // Forge Bruce
    let fortune = 100_000_000_000;
    let bruce_address = @0xBA7;
    ol_account::create_account(root, bruce_address);

    // Bruce mints a fortune
    let bruce = account::create_signer_for_test(bruce_address);
    let fortune_mint = coin::test_mint(fortune, &mint_cap);

    ol_account::deposit_coins(bruce_address, fortune_mint);
    // Bruce funds infra escrow
    infra_escrow::init_escrow_with_deposit(root, &bruce, 37_000_000_000);

    let supply_pre = libra_coin::supply();
    assert!(supply_pre == (initial_fees + fortune), ESUPPLY_MISMATCH);
    libra_coin::test_set_final_supply(root, initial_fees);

    mint_cap
  }

  #[test_only]
  public fun personas(): vector<address> {
    let val_addr = vector::empty<address>();
    vector::push_back(&mut val_addr, @0x1000a);
    vector::push_back(&mut val_addr, @0x1000b);
    vector::push_back(&mut val_addr, @0x1000c);
    vector::push_back(&mut val_addr, @0x1000d);
    vector::push_back(&mut val_addr, @0x1000e);
    vector::push_back(&mut val_addr, @0x1000f);
    vector::push_back(&mut val_addr, @0x10010); // g
    vector::push_back(&mut val_addr, @0x10011); // h
    vector::push_back(&mut val_addr, @0x10012); // i
    vector::push_back(&mut val_addr, @0x10013); // k
    val_addr
  }

  #[test_only]
  /// mock up to 6 validators alice..frank
  public fun genesis_n_vals(root: &signer, num: u64): vector<address> {
    // create vals with vouches

    create_vals(root, num, true);

    // timestamp::fast_forward_seconds(2); // or else reconfigure wont happen
    stake::test_reconfigure(root, validator_universe::get_eligible_validators());

    stake::get_current_validators()
  }

  #[test_only]
  public fun create_vals(root: &signer, num: u64, with_vouches: bool) {
    system_addresses::assert_ol(root);
    let framework_sig = account::create_signer_for_test(@diem_framework);
    ol_test_genesis(&framework_sig);
    // need to initialize musical chairs separate from genesis.
    let musical_chairs_default_seats = 10;
    musical_chairs::initialize(root, musical_chairs_default_seats);

    let val_addr = personas();
    let i = 0;
    while (i < num) {
      let val = vector::borrow(&val_addr, i);
      let sig = account::create_signer_for_test(*val);
      let (_sk, pk, pop) = stake::generate_identity();
      let should_end_epoch = false;
      validator_universe::test_register_validator(root, &pk, &pop, &sig, 100, true, should_end_epoch);

      vouch::init(&sig);
      if (with_vouches) {
        vouch::test_set_buddies(*val, val_addr);
      };

      i = i + 1;
    };

    root_of_trust::genesis_initialize(root, stake::get_current_validators());
  }


  #[test_only]
  // NOTE: The order of these is very important.
  // ol first runs its own accounting at end of epoch with epoch_boundary
  // Then the stake module needs to update the validators.
  // the reconfiguration module must run last, since no other
  // transactions or operations can happen after the reconfig.
  public fun trigger_epoch(root: &signer) {
    trigger_epoch_exactly_at(
      root,
      reconfiguration::get_current_epoch(),
      block::get_current_block_height()
    );
  }

  #[test_only]
  public fun trigger_epoch_exactly_at(root: &signer, old_epoch: u64, round: u64) {
    timestamp::fast_forward_seconds(EPOCH_DURATION);
    epoch_boundary::ol_reconfigure_for_test(root, old_epoch, round);

    // always advance
    assert!(reconfiguration::get_current_epoch() > old_epoch,
    EDID_NOT_ADVANCE_EPOCH);

    // epoch helper should always be in sync
    assert!(reconfiguration::get_current_epoch() == epoch_helper::get_current_epoch(), 666);
  }

  #[test_only]
  public fun create_v7_account_for_test(root: &signer) {
    testnet::assert_testnet(root);
    let v7 = @0x10007;
    ol_account::create_account(root, v7);
  }


  //////// META TESTS ////////
  #[test(root=@ol_framework)]
  /// test we can trigger an epoch reconfiguration.
  public fun meta_epoch(root: signer) {
    ol_test_genesis(&root);
    musical_chairs::initialize(&root, 10);
    // ol_initialize_coin(&root);
    let epoch = reconfiguration::current_epoch();
    trigger_epoch(&root);
    let new_epoch = reconfiguration::current_epoch();
    assert!(new_epoch > epoch, 7357001);
  }

  #[test(root = @ol_framework)]
  public entry fun meta_val_perf(root: signer) {
    let set = genesis_n_vals(&root, 4);
    assert!(vector::length(&set) == 4, 7357001);

    let addr = vector::borrow(&set, 0);

    // will assert! case_1
    mock_case_1(&root, *addr);

    pof_default();

    // will assert! case_4
    mock_case_4(&root, *addr);

    reset_val_perf_all(&root);

    mock_all_vals_good_performance(&root);
  }

  #[test(root = @ol_framework)]
  fun test_initial_supply(root: &signer) {
    // Scenario:
    // There are two community wallets. Alice and Bob's
    // EVE donates to both. But mostly to Alice.
    // The Match Index, should reflect that.

    let n_vals = 5;
    let _vals = genesis_n_vals(root, n_vals); // need to include eve to init funds
    let genesis_mint = 1_000_000;
    ol_initialize_coin_and_fund_vals(root, genesis_mint, true);
    let supply_pre = libra_coin::supply();
    let bruce_fortune = 100_000_000_000;
    let mocked_tx_fees = 5_000_000 * 100;
    assert!(supply_pre == bruce_fortune + mocked_tx_fees + (n_vals * genesis_mint), 73570001);
  }


  #[test(root = @ol_framework)]
  fun test_setting_pof(root: &signer) {
    // Scenario: unit testing that pof_default results in a usable auction
    let n_vals = 5;
    let vals = genesis_n_vals(root, n_vals); // need to include eve to init funds
    pof_default();

    proof_of_fee::fill_seats_and_get_price(root, n_vals, &vals, &vals);

    let (nominal_reward, entry_fee, clearing_percent, median_bid ) = proof_of_fee::get_consensus_reward();

    assert!(nominal_reward == 1_000_000, 73570001);
    assert!(clearing_percent == 1, 73570002);
    assert!(entry_fee == 1_000, 73570003);
    assert!(median_bid == 3, 73570004);
  }


  #[test(framework = @0x1, bob = @0x10002)]
  fun meta_test_minimal_account_init(framework: &signer, bob: address) {
    timestamp::set_time_has_started_for_testing(framework);
<<<<<<< HEAD
=======
    chain_id::initialize_for_test(framework, 4);
>>>>>>> cd94f4dd
    ol_mint_to(framework, bob, 123);
  }
}<|MERGE_RESOLUTION|>--- conflicted
+++ resolved
@@ -418,10 +418,7 @@
   #[test(framework = @0x1, bob = @0x10002)]
   fun meta_test_minimal_account_init(framework: &signer, bob: address) {
     timestamp::set_time_has_started_for_testing(framework);
-<<<<<<< HEAD
-=======
     chain_id::initialize_for_test(framework, 4);
->>>>>>> cd94f4dd
     ol_mint_to(framework, bob, 123);
   }
 }