--- conflicted
+++ resolved
@@ -360,11 +360,7 @@
 
     let val_addr = personas(num);
 
-<<<<<<< HEAD
-    root_of_trust::framework_migration(root, val_addr, vector::length(&val_addr), 10000);
-=======
     root_of_trust::test_set_root_of_trust(root, val_addr, vector::length(&val_addr), 10000);
->>>>>>> a6ed33ea
 
     let i = 0;
     while (i < num) {
@@ -380,11 +376,8 @@
       i = i + 1;
     };
 
-<<<<<<< HEAD
-=======
     root_of_trust::genesis_initialize(root, stake::get_current_validators());
 
->>>>>>> a6ed33ea
     if (with_vouches) {
       vouch::set_vouch_price(root, 0);
       let k = 0;
