// Some fixtures are complex and are repeatedly needed
#[test_only]
module ol_framework::mock {
  use std::signer;
  use std::vector;
  use diem_framework::chain_status;
  use diem_framework::coin;
  use diem_framework::chain_id;
  use diem_framework::block;
  use diem_framework::stake;
  use diem_framework::account;
  use diem_framework::genesis;
  use diem_framework::timestamp;
  use diem_framework::reconfiguration;
  use diem_framework::system_addresses;
  use diem_framework::transaction_fee;
  use diem_std::from_bcs;
  use std::bcs;
  use ol_framework::activity;
  use ol_framework::ancestry;
  use ol_framework::filo_migration;
  use ol_framework::grade;
  use ol_framework::vouch;
  use ol_framework::slow_wallet;
  use ol_framework::proof_of_fee;
  use ol_framework::validator_universe;
  use ol_framework::epoch_boundary;
  use ol_framework::libra_coin::{Self, LibraCoin};
  use ol_framework::ol_account;
  use ol_framework::epoch_helper;
  use ol_framework::musical_chairs;
  use ol_framework::infra_escrow;
  use ol_framework::vouch_limits;
  use ol_framework::root_of_trust;
  use ol_framework::page_rank_lazy;

<<<<<<< HEAD
=======
  use diem_std::debug::print;

>>>>>>> 9d39e735
  const ENO_GENESIS_END_MARKER: u64 = 1;
  const EDID_NOT_ADVANCE_EPOCH: u64 = 2;
  /// coin supply does not match expected
  const ESUPPLY_MISMATCH: u64 = 3;
  const EPOCH_DURATION: u64 = 60;

  #[test_only]
  public fun reset_val_perf_one(vm: &signer, addr: address) {
    stake::mock_performance(vm, addr, 0, 0);
  }

  #[test_only]
  public fun reset_val_perf_all(vm: &signer) {
    let vals = stake::get_current_validators();
    let i = 0;
    while (i < vector::length(&vals)) {
      let a = vector::borrow(&vals, i);
      stake::mock_performance(vm, *a, 0, 0);
      i = i + 1;
    };
  }


  #[test_only]
  public fun mock_case_1(vm: &signer, addr: address) {
    assert!(stake::is_valid(addr), 01);
    stake::mock_performance(vm, addr, 100, 10);
    let (compliant, _, _) = grade::get_validator_grade(addr);
    assert!(compliant, 01);
  }


  #[test_only]
  // did not do enough mining, but did validate.
  public fun mock_case_4(vm: &signer, addr: address) {
    assert!(stake::is_valid(addr), 01);
    stake::mock_performance(vm, addr, 0, 100); // 100 failing proposals
    // let (compliant, _, _, _) = grade::get_validator_grade(addr, 0);
    let (compliant, _, _) = grade::get_validator_grade(addr);
    assert!(!compliant, 02);
  }

  // Mock all nodes being compliant case 1
  #[test_only]
  public fun mock_all_vals_good_performance(vm: &signer) {
    let vals = stake::get_current_validators();
    let i = 0;
    while (i < vector::length(&vals)) {
      let a = vector::borrow(&vals, i);
      mock_case_1(vm, *a);
      i = i + 1;
    };
  }

  // Mock some nodes not compliant
  /*#[test_only]
  public fun mock_some_vals_bad_performance(vm: &signer, bad_vals: u64) {
    let vals = stake::get_current_validators();
    let vals_compliant = vector::length(&vals) - bad_vals;
    let i = 0;
    while (i < vals_compliant) {
      let a = vector::borrow(&vals, i);
      stake::mock_performance(vm, *a, 0, 100); // 100 failing proposals
      i = i + 1;
    };
  }*/

  //////// PROOF OF FEE ////////
  #[test_only]
  public fun pof_default(): (vector<address>, vector<u64>, vector<u64>){

    let vals = stake::get_current_validators();

    let (bids, expiry) = mock_bids(&vals);

    // make all validators pay auction fee
    // the clearing price in the fibonacci sequence is is 1
    let (alice_bid, _) = proof_of_fee::current_bid(*vector::borrow(&vals, 0));
    assert!(alice_bid == 1, 03);
    (vals, bids, expiry)
  }

  #[test_only]
  public fun mock_bids(vals: &vector<address>): (vector<u64>, vector<u64>) {
    // system_addresses::assert_ol(vm);
    let bids = vector::empty<u64>();
    let expiry = vector::empty<u64>();
    let i = 0;
    let prev = 0;
    let fib = 1;
    while (i < vector::length(vals)) {

      vector::push_back(&mut expiry, 1000);
      let b = prev + fib;
      vector::push_back(&mut bids, b);

      let a = vector::borrow(vals, i);
      let sig = account::create_signer_for_test(*a);
      // initialize and set.
      proof_of_fee::pof_update_bid(&sig, b, 1000);
      prev = fib;
      fib = b;
      i = i + 1;
    };

    (bids, expiry)
  }


  #[test_only]
  public fun ol_test_genesis(root: &signer) {
    system_addresses::assert_ol(root);
    genesis::setup();
    genesis::test_end_genesis(root);

    let mint_cap = coin_init_minimal(root);
    libra_coin::restore_mint_cap(root, mint_cap);

    assert!(!chain_status::is_genesis(), 0);
  }

  #[test_only]
  public fun ol_initialize_coin(root: &signer) {
    system_addresses::assert_ol(root);

    let mint_cap = coin_init_minimal(root);

    libra_coin::restore_mint_cap(root, mint_cap);
  }

  #[test_only]
  public fun ol_mint_to(root: &signer, addr: address, amount: u64) {
    system_addresses::assert_ol(root);

    let mint_cap = if (coin::is_coin_initialized<LibraCoin>()) {
      libra_coin::extract_mint_cap(root)
    } else {
      coin_init_minimal(root)

    };

    if (!account::exists_at(addr)) {
        ol_account::create_account(root, addr);
    };

    let c = coin::test_mint(amount, &mint_cap);
    ol_account::deposit_coins(addr, c);

    let b = coin::balance<LibraCoin>(addr);
    assert!(b == amount, 0001);

    libra_coin::restore_mint_cap(root, mint_cap);
  }

  #[test_only]
  public fun ol_initialize_coin_and_fund_vals(root: &signer, amount: u64,
  drip: bool) {
    system_addresses::assert_ol(root);

    let mint_cap = if (coin::is_coin_initialized<LibraCoin>()) {
      libra_coin::extract_mint_cap(root)
    } else {
      coin_init_minimal(root)
    };

    let vals = stake::get_current_validators();
    let i = 0;
    while (i < vector::length(&vals)) {
      let addr = vector::borrow(&vals, i);
      let c = coin::test_mint(amount, &mint_cap);
      ol_account::deposit_coins(*addr, c);

      let b = libra_coin::balance(*addr);
      assert!(b == amount, 0001);

      i = i + 1;
    };

    if (drip) {
      slow_wallet::slow_wallet_epoch_drip(root, amount);
    };
    libra_coin::restore_mint_cap(root, mint_cap);
  }

  #[test_only]
  // For unit test, we need to try to initialize the minimal state for
  // user transactions. In the case of a unit tests which does a genesis with validators, this will not attempt to re-initialize the state.
  fun coin_init_minimal(root: &signer): coin::MintCapability<LibraCoin> {
    system_addresses::assert_ol(root);

    let (burn_cap, mint_cap) = libra_coin::initialize_for_test(root);
    coin::destroy_burn_cap(burn_cap);

    transaction_fee::initialize_fee_collection_and_distribution(root, 0);

    let initial_fees = 5_000_000 * 100; // coin scaling * 100 coins
    let tx_fees = coin::test_mint(initial_fees, &mint_cap);
    transaction_fee::vm_pay_fee(root, @ol_framework, tx_fees);

    // OL Network has no central treasury
    // the infra escrow came from prior miner
    // contributions

    // Forge Bruce
    let fortune = 100_000_000_000;
    let bruce_address = @0xBA7;
    ol_account::create_account(root, bruce_address);

    // Bruce mints a fortune
    let bruce = account::create_signer_for_test(bruce_address);
    let fortune_mint = coin::test_mint(fortune, &mint_cap);

    ol_account::deposit_coins(bruce_address, fortune_mint);
    // Bruce funds infra escrow
    infra_escrow::init_escrow_with_deposit(root, &bruce, 37_000_000_000);

    let supply_pre = libra_coin::supply();
    assert!(supply_pre == (initial_fees + fortune), ESUPPLY_MISMATCH);
    libra_coin::test_set_final_supply(root, initial_fees);

    mint_cap
  }

  #[test_only]
  public fun personas(count: u64): vector<address> {
    assert!(count > 0, 735701);
    assert!(count < 11, 735702);

    let val_addr = vector::empty<address>();
    vector::push_back(&mut val_addr, @0x1000a);
    vector::push_back(&mut val_addr, @0x1000b);
    vector::push_back(&mut val_addr, @0x1000c);
    vector::push_back(&mut val_addr, @0x1000d);
    vector::push_back(&mut val_addr, @0x1000e);
    vector::push_back(&mut val_addr, @0x1000f);
    vector::push_back(&mut val_addr, @0x10010); // g
    vector::push_back(&mut val_addr, @0x10011); // h
    vector::push_back(&mut val_addr, @0x10012); // i
    vector::push_back(&mut val_addr, @0x10013); // k

    vector::trim(&mut val_addr, count);

    val_addr
  }

  #[test_only]
  /// mock up to 6 validators alice..frank
  public fun genesis_n_vals(root: &signer, num: u64): vector<address> {
    // create vals with vouches
    system_addresses::assert_ol(root);
    let framework_sig = account::create_signer_for_test(@diem_framework);
    ol_test_genesis(&framework_sig);

    create_validator_accounts(root, num, true);

    // timestamp::fast_forward_seconds(2); // or else reconfigure wont happen
    stake::test_reconfigure(root, validator_universe::get_eligible_validators());

    stake::get_current_validators()
  }

  #[test_only]
  // Helper function to create a bunch of test signers
  public fun create_test_end_users(framework: &signer, count: u64, start_idx: u64): vector<signer> {
    system_addresses::assert_diem_framework(framework);

    let signers = vector::empty<signer>();
    let i = 0;
    while (i < count) {
      let sig = create_user_from_u64(framework, start_idx + i);
      vector::push_back(&mut signers, sig);
      i = i + 1;
    };
    signers
  }

  #[test_only]
  // Create signer from u64, good for creating many accounts
  public fun create_user_from_u64(framework: &signer, idx: u64): signer {
    system_addresses::assert_diem_framework(framework);

    let idx = 0xA + idx;
    // Create a vector of bytes to represent the address
    // Convert u64 to bytes first using BCS serialization
    let addr_bytes = bcs::to_bytes(&idx);

    // When idx is small, the BCS representation will be short
    // Pad with zeros if needed to get a valid address (32 bytes for Move addresses)
    while (vector::length(&addr_bytes) < 32) {
      vector::push_back(&mut addr_bytes, 0);
    };

    // Convert bytes to address using from_bcs module
    let addr_as_addr = from_bcs::to_address(addr_bytes);

    ol_account::create_account(framework, addr_as_addr);

    // Create test signer from the generated address
    account::create_signer_for_test(addr_as_addr)
  }

  #[test_only]
  // Helper to extract addresses from signers
  public fun collect_addresses(signers: &vector<signer>): vector<address> {
    let addresses = vector::empty<address>();
    let i = 0;
    let len = vector::length(signers);
    while (i < len) {
      let addr = signer::address_of(vector::borrow(signers, i));
      vector::push_back(&mut addresses, addr);
      i = i + 1;
    };
    addresses
  }

  #[test_only]
  public fun create_validator_accounts(root: &signer, num: u64, with_vouches: bool) {

    // need to initialize musical chairs separate from genesis.
    let musical_chairs_default_seats = 10;
    musical_chairs::initialize(root, musical_chairs_default_seats);

    let val_addr = personas(num);

    root_of_trust::framework_migration(root, val_addr, vector::length(&val_addr), 10000);

    let i = 0;
    while (i < num) {
      let val = vector::borrow(&val_addr, i);
      let sig = account::create_signer_for_test(*val);
      let (_sk, pk, pop) = stake::generate_identity();
      let should_end_epoch = false;
      validator_universe::test_register_validator(root, &pk, &pop, &sig, 100, true, should_end_epoch);

      vouch::init(&sig);
      page_rank_lazy::maybe_initialize_trust_record(&sig);

      i = i + 1;
    };

    if (with_vouches) {
      vouch::set_vouch_price(root, 0);
      let k = 0;
      while (k < num) {
        let grantor = vector::borrow(&val_addr, k);
        let grantor_sig = account::create_signer_for_test(*grantor);
        let f = 0;
            while (f < vector::length(&val_addr)) {
              let recipient = vector::borrow(&val_addr, f);

              if (grantor != recipient) {
                vouch::vouch_for(&grantor_sig, *recipient);
              };
              f = f + 1;
            };
          k = k + 1;
        };

    }
  }


  #[test_only]
  // NOTE: The order of these is very important.
  // ol first runs its own accounting at end of epoch with epoch_boundary
  // Then the stake module needs to update the validators.
  // the reconfiguration module must run last, since no other
  // transactions or operations can happen after the reconfig.
  public fun trigger_epoch(root: &signer) {
    trigger_epoch_exactly_at(
      root,
      reconfiguration::get_current_epoch(),
      block::get_current_block_height()
    );
  }

  #[test_only]
  public fun trigger_epoch_exactly_at(root: &signer, old_epoch: u64, round: u64) {
    timestamp::fast_forward_seconds(EPOCH_DURATION);
    epoch_boundary::ol_reconfigure_for_test(root, old_epoch, round);

    // always advance
    assert!(reconfiguration::get_current_epoch() > old_epoch,
    EDID_NOT_ADVANCE_EPOCH);

    // epoch helper should always be in sync
    assert!(reconfiguration::get_current_epoch() == epoch_helper::get_current_epoch(), 666);
  }


  #[test_only]
  /// Creates a vouching network where target_account has a vouch score of 100
  /// This will create validators if they don't exist, and set up vouches
  /// @param framework - framework signer
  /// @param target_account - the account that will have a vouch score of 100
  /// @return validators - the list of validators created/used for vouching
  public fun mock_vouch_score_50(framework: &signer, target_account: address): vector<address> {
    system_addresses::assert_diem_framework(framework);

    let parent_account = @0xdeadbeef;
    ol_account::create_account(framework, parent_account);
    ol_mint_to(framework, parent_account, 10000);

    // Get the current validator set instead of creating a new genesis
    // TODO: replace for root of trust implementation
    let vals = stake::get_current_validators();

    // Do the typical onboarding process: by transfer
    let parent_sig = account::create_signer_for_test(parent_account);
    let target_signer = account::create_signer_for_test(target_account);
    ol_account::transfer(&parent_sig, target_account, 1000);
    // vouch will be missing unless the initialized it through filo_migration
    vouch::init(&target_signer);
    page_rank_lazy::maybe_initialize_trust_record(&target_signer);


    // Each validator vouches
    let i = 0;
    while (i < vector::length(&vals)) {
        let val_addr = *vector::borrow(&vals, i);
        let val_signer = account::create_signer_for_test(val_addr);

        // Initialize vouch module for validator if not already done
        vouch::vouch_for(&val_signer, target_account);

        i = i + 1;
    };

    // Verify the score is exactly 50
    // let score = vouch_metrics::calculate_total_vouch_quality(target_account);
    // assert!(score == 50, 735700);


    vals
  }

  #[test_only]
  /// Creates a vouching network where target_account has a vouch score of 100
  /// This will create validators if they don't exist, and set up vouches
  /// @param framework - framework signer
  /// @param target_account - the account that will have a vouch score of 100
  /// @return validators - the list of validators created/used for vouching
  public fun mock_vouch_score_50(framework: &signer, target_account: address): vector<address> {
    system_addresses::assert_diem_framework(framework);

    let parent_account = @0xdeadbeef;
    ol_account::create_account(framework, parent_account);
    ol_mint_to(framework, parent_account, 10000);

    // Get the current validator set instead of creating a new genesis
    // TODO: replace for root of trust implementation
    let vals = stake::get_current_validators();

    // Do the typical onboarding process: by transfer
    let parent_sig = account::create_signer_for_test(parent_account);
    let target_signer = account::create_signer_for_test(target_account);
    ol_account::transfer(&parent_sig, target_account, 1000);
    // vouch will be missing unless the initialized it through filo_migration
    vouch::init(&target_signer);


    // Each validator vouches
    let i = 0;
    while (i < vector::length(&vals)) {
        let val_addr = *vector::borrow(&vals, i);
        let val_signer = account::create_signer_for_test(val_addr);

        // Initialize vouch module for validator if not already done
        vouch::vouch_for(&val_signer, target_account);

        i = i + 1;
    };

    // Verify the score is exactly 50
    let score = vouch::calculate_total_vouch_quality(target_account);
    assert!(score == 50, 735700);


    vals
  }

  //////// META TESTS ////////
  #[test(root=@ol_framework)]
  /// test we can trigger an epoch reconfiguration.
  public fun meta_epoch(root: signer) {
    ol_test_genesis(&root);
    musical_chairs::initialize(&root, 10);
    // ol_initialize_coin(&root);
    let epoch = reconfiguration::current_epoch();
    trigger_epoch(&root);
    let new_epoch = reconfiguration::current_epoch();
    assert!(new_epoch > epoch, 7357001);
  }

  #[test(root = @ol_framework)]
  public entry fun meta_val_perf(root: signer) {
    let set = genesis_n_vals(&root, 4);
    assert!(vector::length(&set) == 4, 7357001);

    let addr = vector::borrow(&set, 0);

    // will assert! case_1
    mock_case_1(&root, *addr);

    pof_default();

    // will assert! case_4
    mock_case_4(&root, *addr);

    reset_val_perf_all(&root);

    mock_all_vals_good_performance(&root);
  }

  #[test(root = @ol_framework)]
  fun test_initial_supply(root: &signer) {
    // Scenario:
    // There are two community wallets. Alice and Bob's
    // EVE donates to both. But mostly to Alice.
    // The Match Index, should reflect that.

    let n_vals = 5;
    let _vals = genesis_n_vals(root, n_vals); // need to include eve to init funds
    let genesis_mint = 1_000_000;
    ol_initialize_coin_and_fund_vals(root, genesis_mint, true);
    let supply_pre = libra_coin::supply();
    let bruce_fortune = 100_000_000_000;
    let mocked_tx_fees = 5_000_000 * 100;
    assert!(supply_pre == bruce_fortune + mocked_tx_fees + (n_vals * genesis_mint), 73570001);
  }


  #[test(root = @ol_framework)]
  fun test_setting_pof(root: &signer) {
    // Scenario: unit testing that pof_default results in a usable auction
    let n_vals = 5;
    let vals = genesis_n_vals(root, n_vals); // need to include eve to init funds
    pof_default();

    proof_of_fee::fill_seats_and_get_price(root, n_vals, &vals, &vals);

    let (nominal_reward, entry_fee, clearing_percent, median_bid ) = proof_of_fee::get_consensus_reward();

    assert!(nominal_reward == 1_000_000, 73570001);
    assert!(clearing_percent == 1, 73570002);
    assert!(entry_fee == 1_000, 73570003);
    assert!(median_bid == 3, 73570004);
  }


  #[test(framework = @0x1, bob = @0x10002)]
  fun meta_test_minimal_account_init(framework: &signer, bob: address) {
    timestamp::set_time_has_started_for_testing(framework);
    chain_id::initialize_for_test(framework, 4);
    ol_mint_to(framework, bob, 123);
  }

  #[test(root = @ol_framework)]
  fun test_mock_vouch_score_50(root: &signer) {
    // Set up genesis with validators first
    let _vals = genesis_n_vals(root, 4);
    ol_initialize_coin_and_fund_vals(root, 10000, true);
    // Set up a target account that should receive a vouch score of ~100
    let target_address = @0x12345;

    mock_vouch_score_50(root, target_address);

<<<<<<< HEAD
    let score = vouch::calculate_total_vouch_quality(target_address);
    assert!(score == 50, 735700);
  }
=======
    // let score = vouch_metrics::calculate_total_vouch_quality(target_address);
    // assert!(score == 50, 735700);
  }

  #[test(root = @ol_framework, alice = @0x1000a)]
  fun validator_vouches_mocked_correctly(root: &signer, alice: address) {
    // create vals without vouches
    let vals = genesis_n_vals(root, 10);

    let i = 0;
    while (i < vector::length(&vals)) {
      let val = vector::borrow(&vals, i);
      // check we have ancestry initialized
      let ancestry = ancestry::get_tree(*val);
      // all validators have ancestr
      let parent = vector::borrow(&ancestry, 0);
      assert!(parent == &@diem_framework, 7357000);
      i = i + 1;
    };

    // in testnet the genesis validators are the seed root of trust for human verification
    let is_root = root_of_trust::is_root_at_registry(@ol_framework, alice);
    assert!(is_root, 7357001);

    let (given_vouches, _ ) = vouch::get_given_vouches(alice);
    assert!(vector::length(&given_vouches) == 9, 7357002);
    let (received_vouches, _) = vouch::get_received_vouches(alice);
    assert!(vector::length(&received_vouches) == 9, 7357002);

    let score = page_rank_lazy::get_trust_score(alice);
    // excluding self, the voucher has 9 vouches of remaining validator
    // set which are also roots of trust
    assert!(score == vector::length(&received_vouches) * 50, 7357002);

    let remaining = vouch_limits::get_remaining_vouches(alice);
    print(&remaining);

  }

  #[test_only]
  /// two state initializations happen on first
  /// transaction
  public fun simulate_transaction_validation(sender: &signer) {
    let time = timestamp::now_seconds();
    // will initialize structs if first time
    activity::increment(sender, time);

    // run migrations
    // Note, Activity and Founder struct should have been set above
    filo_migration::maybe_migrate(sender);
  }


>>>>>>> 9d39e735
}<|MERGE_RESOLUTION|>--- conflicted
+++ resolved
@@ -34,11 +34,8 @@
   use ol_framework::root_of_trust;
   use ol_framework::page_rank_lazy;
 
-<<<<<<< HEAD
-=======
   use diem_std::debug::print;
 
->>>>>>> 9d39e735
   const ENO_GENESIS_END_MARKER: u64 = 1;
   const EDID_NOT_ADVANCE_EPOCH: u64 = 2;
   /// coin supply does not match expected
@@ -606,11 +603,6 @@
 
     mock_vouch_score_50(root, target_address);
 
-<<<<<<< HEAD
-    let score = vouch::calculate_total_vouch_quality(target_address);
-    assert!(score == 50, 735700);
-  }
-=======
     // let score = vouch_metrics::calculate_total_vouch_quality(target_address);
     // assert!(score == 50, 735700);
   }
@@ -664,5 +656,4 @@
   }
 
 
->>>>>>> 9d39e735
 }