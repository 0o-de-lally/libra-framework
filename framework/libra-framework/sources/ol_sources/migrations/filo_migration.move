module ol_framework::filo_migration {
  use ol_framework::activity;
  use ol_framework::founder;
  use ol_framework::slow_wallet;
  use ol_framework::vouch;
  use ol_framework::page_rank_lazy;

  friend diem_framework::transaction_validation;
  #[test_only]
  friend ol_framework::test_filo_migration;
  #[test_only]
  friend ol_framework::mock;
  // Welcome to Level 8

  // It's a quest, it's a quest
  // For the golden prize, the prize that never dies
  // For a dream that's worth the fight, worth the chase
  // It's a journey, it's a race.
  public entry fun maybe_migrate(user_sig: &signer) {
    // Rising up, back on the street
    // Did my time, took my chances
    // Went the distance, now I'm back on my feet
    // Just a man and his will to survive.

    // did this account exist before level 8?
<<<<<<< HEAD
    if (!activity::has_ever_been_touched(addr)) {
      // sets to prehistoric
      // later in transaction_validation it will increment
      activity::increment(user_sig, 0);

=======
    activity::lazy_initialize(user_sig, 0);
    // I am the eye of the tiger
    // I am the founder of my destiny
    // I laid the ground for the things to be
    // I'm the spark, I'm the first, I'm the one who created the fire.
    founder::migrate(user_sig);
>>>>>>> b69c64fd


    // All I want is to see you smile
    // If it takes just a little while
    // I know you don't believe that it's true
    // I never meant any harm to you

    // Don't stop thinking about tomorrow
    // Don't stop, it'll soon be here
    // It'll be better than before
    // Yesterday's gone, yesterday's gone
    slow_wallet::filo_migration_reset(user_sig);

<<<<<<< HEAD
      // Good evening
      // You know my name
      // Look, look, look up the number
      // You know my name
      // That's right, look up the number
      // You, you know, you know my name
      // You, you know, you know my name
      // You know my name, ba ba ba ba ba ba ba ba ba
      vouch::init(user_sig);

      page_rank_lazy::maybe_initialize_trust_record(user_sig);
    };
=======
    // Good evening
    // You know my name
    // Look, look, look up the number
    // You know my name
    // That's right, look up the number
    // You, you know, you know my name
    // You, you know, you know my name
    // You know my name, ba ba ba ba ba ba ba ba ba
    vouch::init(user_sig);
>>>>>>> b69c64fd

    page_rank_lazy::maybe_initialize_trust_record(user_sig);

    // Don't you know that I'm still standing better than I ever did?
    // Looking like a true survivor, feeling like a little kid
    // And I'm still standing after all this time
    // Picking up the pieces of my life without you on my mind

    // I'm still standing. Yeah, yeah, yeah
    // I'm still standing. Yeah, yeah, yeah
  }
  // FILO FTW
}<|MERGE_RESOLUTION|>--- conflicted
+++ resolved
@@ -23,20 +23,12 @@
     // Just a man and his will to survive.
 
     // did this account exist before level 8?
-<<<<<<< HEAD
-    if (!activity::has_ever_been_touched(addr)) {
-      // sets to prehistoric
-      // later in transaction_validation it will increment
-      activity::increment(user_sig, 0);
-
-=======
     activity::lazy_initialize(user_sig, 0);
     // I am the eye of the tiger
     // I am the founder of my destiny
     // I laid the ground for the things to be
     // I'm the spark, I'm the first, I'm the one who created the fire.
     founder::migrate(user_sig);
->>>>>>> b69c64fd
 
 
     // All I want is to see you smile
@@ -50,20 +42,6 @@
     // Yesterday's gone, yesterday's gone
     slow_wallet::filo_migration_reset(user_sig);
 
-<<<<<<< HEAD
-      // Good evening
-      // You know my name
-      // Look, look, look up the number
-      // You know my name
-      // That's right, look up the number
-      // You, you know, you know my name
-      // You, you know, you know my name
-      // You know my name, ba ba ba ba ba ba ba ba ba
-      vouch::init(user_sig);
-
-      page_rank_lazy::maybe_initialize_trust_record(user_sig);
-    };
-=======
     // Good evening
     // You know my name
     // Look, look, look up the number
@@ -73,7 +51,6 @@
     // You, you know, you know my name
     // You know my name, ba ba ba ba ba ba ba ba ba
     vouch::init(user_sig);
->>>>>>> b69c64fd
 
     page_rank_lazy::maybe_initialize_trust_record(user_sig);
 
