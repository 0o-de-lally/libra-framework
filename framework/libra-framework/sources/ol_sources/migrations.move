module ol_framework::migrations {
  use std::vector;
  use std::string;
  use std::error;
  use diem_framework::system_addresses;
  use ol_framework::epoch_helper;
  use ol_framework::root_of_trust;

  use diem_std::debug::print;

  // migrations
  // use ol_framework::vouch_migration;

  //////// CONST ////////
  const EMIGRATIONS_NOT_INITIALIZED: u64 = 1;

  //////// STRUCTS ////////
  struct Migration has store, copy {
    number: u64,
    epoch: u64,
    description: vector<u8>,
  }

  struct Migrations has key {
    last_migration: u64,
    history: vector<Migration>,
  }

  public fun execute(root: &signer) acquires Migrations {
    // ensure ol_framework
    system_addresses::assert_ol(root);

    // execute all migrations
    if (apply_migration(root, 1, b"Vouch migration initializes GivenVouches, ReceivedVouches, and drop MyVouches")) {
      // Should have concluded in V7
      // vouch_migration::migrate_my_vouches();
<<<<<<< HEAD
=======
    };

    if (apply_migration(root, 2, b"If root of trust is not initialize use 2021 genesis set")) {
      root_of_trust::genesis_initialize(root, root_of_trust::genesis_root());
>>>>>>> a6ed33ea
    };

  }

  fun apply_migration(root: &signer, mig_number: u64, description: vector<u8>): bool acquires Migrations {
    if (can_execute_migration(mig_number)) {
      print(&string::utf8(b">>> Migration started:"));
      print(&mig_number);
      print(&string::utf8(description));

      register_migration(root, mig_number, description);
      true
    } else {
      false
    }
  }

  fun can_execute_migration(mig_number: u64): bool acquires Migrations {
    get_last_migration_number() < mig_number
  }

  fun register_migration(root: &signer, mig_number: u64, description: vector<u8>) acquires Migrations {
    let epoch = epoch_helper::get_current_epoch();

    if (exists<Migrations>(@ol_framework)) {
      // update
      let state = borrow_global_mut<Migrations>(@diem_framework);
      state.last_migration = mig_number;
      vector::push_back(&mut state.history, Migration {
        number: mig_number,
        epoch: epoch,
        description: description,
      });
    } else {
      // initialize
      move_to<Migrations>(root, Migrations {
        last_migration: mig_number,
        history: vector[Migration {
          number: mig_number,
          epoch: epoch,
          description: description,
        }],
      });
    };
  }

  public fun get_last_migration_number(): u64 acquires Migrations {
    if (!exists<Migrations>(@ol_framework)) {
      return 0
    };

    let state = borrow_global<Migrations>(@ol_framework);
    state.last_migration
  }

  public fun get_last_migrations_history(): (u64, u64, vector<u8>) acquires Migrations {
    assert!(exists<Migrations>(@ol_framework), error::invalid_state(EMIGRATIONS_NOT_INITIALIZED));

    let state = borrow_global<Migrations>(@ol_framework);
    let last_migration = vector::borrow(&state.history, vector::length(&state.history) -1);
    (last_migration.number, last_migration.epoch, last_migration.description)
  }

  /// function to search through history to see  if a migration number has already been executed
  public fun has_migration_executed(mig_number: u64): bool acquires Migrations {
    assert!(exists<Migrations>(@ol_framework), error::invalid_state(EMIGRATIONS_NOT_INITIALIZED));

    let state = borrow_global<Migrations>(@ol_framework);
    let history_len = vector::length(&state.history);
    let i = 0;
    while (i < history_len) {
      let migration = vector::borrow(&state.history, i);
      if (migration.number == mig_number) {
        return true
      };
      i = i + 1;
    };
    false
  }


}<|MERGE_RESOLUTION|>--- conflicted
+++ resolved
@@ -34,13 +34,10 @@
     if (apply_migration(root, 1, b"Vouch migration initializes GivenVouches, ReceivedVouches, and drop MyVouches")) {
       // Should have concluded in V7
       // vouch_migration::migrate_my_vouches();
-<<<<<<< HEAD
-=======
     };
 
     if (apply_migration(root, 2, b"If root of trust is not initialize use 2021 genesis set")) {
       root_of_trust::genesis_initialize(root, root_of_trust::genesis_root());
->>>>>>> a6ed33ea
     };
 
   }
