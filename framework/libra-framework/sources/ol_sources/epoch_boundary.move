
module diem_framework::epoch_boundary {
    use ol_framework::slow_wallet;
    use ol_framework::musical_chairs;
    use ol_framework::proof_of_fee;
    use ol_framework::stake;
    use ol_framework::libra_coin::LibraCoin;
    use ol_framework::rewards;
    use ol_framework::jail;
    use ol_framework::safe;
    use ol_framework::burn;
    use ol_framework::donor_voice;
    use ol_framework::fee_maker;
    use ol_framework::tower_state;
    use ol_framework::infra_escrow;
    use ol_framework::oracle;
    use ol_framework::ol_account;
    use ol_framework::testnet;
    use diem_framework::reconfiguration;
    use diem_framework::transaction_fee;
    use diem_framework::system_addresses;
    use diem_framework::coin::{Self, Coin};
    use std::vector;
    use std::error;
    use std::string;

    use diem_std::debug::print;

    friend diem_framework::diem_governance;
    friend diem_framework::block; // for testnet only

    //////// ERRORS ////////
    /// The transaction fee coin has not been initialized
    const ETX_FEES_NOT_INITIALIZED: u64 = 0;

    /// Epoch trigger only implemented on mainnet
    const ETRIGGER_EPOCH_MAINNET: u64 = 1;

    /// Epoch is not ready for reconfiguration
    const ETRIGGER_NOT_READY: u64 = 2;

    /// Epoch number mismat
    const ENOT_SAME_EPOCH: u64 = 3;

    /////// Constants ////////
    /// how many PoF baseline rewards to we set aside for the miners.
    /// equivalent reward of one seats of the validator set
    const ORACLE_PROVIDERS_SEATS: u64 = 1;

    // the VM can set the boundary bit to allow reconfiguration
    struct BoundaryBit has key {
      ready: bool,
      closing_epoch: u64,
    }

    // I just checked in, to see what condition my condition was in.
    struct BoundaryStatus has key, drop {
      security_bill_count: u64,
      security_bill_amount: u64,
      security_bill_success: bool,

      dd_accounts_count: u64,
      dd_accounts_amount: u64,
      dd_accounts_success: bool,

      set_fee_makers_success: bool,
      system_fees_collected: u64,
      // Process Outgoing
      outgoing_vals_paid: vector<address>,
      outgoing_total_reward: u64,
      outgoing_nominal_reward_to_vals: u64,
      outgoing_entry_fee: u64,
      outgoing_clearing_percent: u64,
      outgoing_vals_success: bool, // TODO

      // Oracle / Tower
      tower_state_success: bool, // TODO
      oracle_budget: u64,
      oracle_pay_count: u64,
      oracle_pay_amount: u64,
      oracle_pay_success: bool,

      epoch_burn_fees: u64,
      epoch_burn_success: bool,

      slow_wallet_drip_amount: u64,
      slow_wallet_drip_success: bool,
      // Process Incoming
      // musical chairs
      incoming_compliant: vector<address>,
      incoming_compliant_count: u64,
      incoming_seats_offered: u64,

      // proof of fee
      incoming_all_bidders: vector<address>,
      incoming_only_qualified_bidders: vector<address>,
      incoming_auction_winners: vector<address>,
      incoming_filled_seats: u64,
      incoming_fees: u64,
      incoming_fees_success: bool,

      // reconfiguration
      incoming_post_failover_check: vector<address>,
      incoming_vals_missing_configs: vector<address>,
      incoming_actual_vals: vector<address>,
      incoming_final_set_size: u64,
      incoming_reconfig_success: bool,

      infra_subsidize_amount: u64, // TODO
      infra_subsidize_success: bool, // TODO

      pof_thermo_success: bool,
      pof_thermo_increase: bool,
      pof_thermo_amount: u64,
    }

    public fun initialize(framework: &signer) {
      if (!exists<BoundaryStatus>(@ol_framework)){
        move_to(framework, reset());
      };

      if (!exists<BoundaryBit>(@ol_framework)) {
        move_to(framework, BoundaryBit {
          ready: false,
          closing_epoch: 0,
        });
      }
    }

    fun reset(): BoundaryStatus {
      BoundaryStatus {
          security_bill_count: 0,
          security_bill_amount: 0,
          security_bill_success: false,

          dd_accounts_count: 0,
          dd_accounts_amount: 0,
          dd_accounts_success: false,

          set_fee_makers_success: false,
          system_fees_collected: 0,

          // Process Outgoing
          outgoing_vals_paid: vector::empty(),
          outgoing_total_reward: 0,
          outgoing_vals_success: false,
          outgoing_nominal_reward_to_vals: 0,
          outgoing_entry_fee: 0,
          outgoing_clearing_percent: 0,

          // Oracle / Tower
          tower_state_success: false,
          oracle_budget: 0,
          oracle_pay_count: 0,
          oracle_pay_amount: 0,
          oracle_pay_success: false,
          epoch_burn_fees: 0,
          epoch_burn_success: false,

          slow_wallet_drip_amount: 0,
          slow_wallet_drip_success: false,
          // Process Incoming
          incoming_compliant: vector::empty(),
          incoming_compliant_count: 0,
          incoming_seats_offered: 0,
          incoming_filled_seats: 0,
          incoming_auction_winners: vector::empty(),
          incoming_all_bidders: vector::empty(),
          incoming_only_qualified_bidders: vector::empty(),
          incoming_final_set_size: 0,
          incoming_fees: 0,
          incoming_fees_success: false,

          incoming_post_failover_check: vector::empty(),
          incoming_vals_missing_configs: vector::empty(),
          incoming_actual_vals: vector::empty(),
          incoming_reconfig_success: false,

          infra_subsidize_amount: 0,
          infra_subsidize_success: false,

          pof_thermo_success: false,
          pof_thermo_increase: false,
          pof_thermo_amount: 0,
        }
    }


    /// flip the bit to allow the epoch to be reconfigured on any transaction
    public(friend) fun enable_epoch_trigger(vm_signer: &signer, closing_epoch: u64)
    acquires BoundaryBit {

      if (!exists<BoundaryBit>(@ol_framework)) {
        move_to(vm_signer, BoundaryBit {
          closing_epoch: closing_epoch,
          ready: true,
        })
      } else {
        let state = borrow_global_mut<BoundaryBit>(@ol_framework);
        state.closing_epoch = closing_epoch;
        state.ready = true;
      }
    }
    /// Once epoch boundary time has passed, and the BoundaryBit set to true
    /// any user can trigger the epoch boundary.
    /// Why do this? It's preferable that the VM never trigger any function.
    /// An abort by the VM will cause a network halt. The same abort, if called
    /// by a user, would not cause a halt.
    public(friend) fun trigger_epoch(root: &signer) acquires BoundaryBit,
    BoundaryStatus {
      // must be mainnet
      assert!(!testnet::is_not_mainnet(), ETRIGGER_EPOCH_MAINNET);
      // must get root permission from governance.move
      system_addresses::assert_ol(root);
      let _ = can_trigger(); // will abort if false

      // update the state and flip the Bit
      let state = borrow_global_mut<BoundaryBit>(@ol_framework);
      state.ready = false;

      epoch_boundary(root, state.closing_epoch, 0);
    }

    #[view]
    /// check to see if the epoch Boundary Bit is true
    public fun can_trigger(): bool acquires BoundaryBit {
      let state = borrow_global_mut<BoundaryBit>(@ol_framework);
      assert!(state.ready, ETRIGGER_NOT_READY);
      assert!(state.closing_epoch == reconfiguration::get_current_epoch(),
      ENOT_SAME_EPOCH);
      true
    }

    // Contains all of 0L's business logic for end of epoch.
    // This removed business logic from reconfiguration.move
    // and prevents dependency cycling.
    public(friend) fun epoch_boundary(root: &signer, closing_epoch: u64,
    _epoch_round: u64) acquires BoundaryStatus {
        print(&string::utf8(b"EPOCH BOUNDARY BEGINS"));
        system_addresses::assert_ol(root);

        let status = borrow_global_mut<BoundaryStatus>(@ol_framework);

        print(&string::utf8(b"status reset"));
        *status = reset();
        // bill root service fees;

        print(&string::utf8(b"root_service_billing"));
        root_service_billing(root, status);

        print(&string::utf8(b"process_donor_voice_accounts"));
        // run the transactions of donor directed accounts
        let (count, amount, success) = donor_voice::process_donor_voice_accounts(root, closing_epoch);
        status.dd_accounts_count = count;
        status.dd_accounts_amount = amount;
        status.dd_accounts_success = success;

        print(&string::utf8(b"tower_state::reconfig"));
        // reset fee makers tracking
        status.set_fee_makers_success = fee_maker::epoch_reset_fee_maker(root);


        print(&string::utf8(b"tower_state::reconfig"));
        // randomize the Tower/Oracle difficulty
        tower_state::reconfig(root);
        // TODO: there isn't much to checkhere.
        status.tower_state_success = true;

        print(&string::utf8(b"musical_chairs::stop_the_music"));
        let (compliant_vals, n_seats) = musical_chairs::stop_the_music(root, closing_epoch);
        status.incoming_compliant_count = vector::length(&compliant_vals);
        status.incoming_compliant = compliant_vals;
        status.incoming_seats_offered = n_seats;

        print(&string::utf8(b"settle_accounts"));

        settle_accounts(root, compliant_vals, status);

        print(&string::utf8(b"slow_wallet::on_new_epoch"));
        // drip coins
        let (s_success, s_amount) = slow_wallet::on_new_epoch(root);

        status.slow_wallet_drip_amount = s_amount;
        status.slow_wallet_drip_success = s_success;

        // ======= THE BOUNDARY =======
        // And to know yourself
        // is to be yourself
        // keeps you walking through these tears.

        print(&string::utf8(b"process_incoming_validators"));
        process_incoming_validators(root, status, compliant_vals, n_seats);

        print(&string::utf8(b"subsidize_from_infra_escrow"));
        let (i_success, i_fee) = subsidize_from_infra_escrow(root);
        status.infra_subsidize_amount = i_fee;
        status.infra_subsidize_success = i_success;

        print(&string::utf8(b"reward_thermostat"));
        let (t_success, t_increase, t_amount) =
        proof_of_fee::reward_thermostat(root);
        status.pof_thermo_success = t_success;
        status.pof_thermo_increase = t_increase;
        status.pof_thermo_amount = t_amount;

<<<<<<< HEAD
        print(&string::utf8(b"EPOCH BOUNDARY END"));
        print(status);
=======
        print(borrow_global<BoundaryStatus>(@ol_framework));
        reconfiguration::reconfigure();
>>>>>>> d8cb2a6b
  }

  /// withdraw coins and settle accounts for validators and oracles
  /// returns the list of compliant_vals
  fun settle_accounts(root: &signer, compliant_vals: vector<address>, status: &mut BoundaryStatus): vector<address> {
        assert!(transaction_fee::is_fees_collection_enabled(), error::invalid_state(ETX_FEES_NOT_INITIALIZED));

        if (transaction_fee::system_fees_collected() > 0) {
          let all_fees = transaction_fee::root_withdraw_all(root);
          status.system_fees_collected = coin::value(&all_fees);

          // Nominal fee set by the PoF thermostat
          let (nominal_reward_to_vals, entry_fee, clearing_percent, _ ) = proof_of_fee::get_consensus_reward();
          status.outgoing_nominal_reward_to_vals = nominal_reward_to_vals;
          status.outgoing_entry_fee = entry_fee;
          status.outgoing_clearing_percent = clearing_percent;

          // validators get the gross amount of the reward, since they already paid to enter. This results in a net payment equivalent to:
          // nominal_reward_to_vals - entry_fee.
          let (compliant_vals, total_reward) = process_outgoing_validators(root, &mut all_fees, nominal_reward_to_vals, compliant_vals);

          status.outgoing_vals_paid = compliant_vals;
          status.outgoing_total_reward = total_reward;

          // check that the sustem fees collect were greater than reward
          status.outgoing_vals_success = (status.system_fees_collected >= total_reward);
          // check the the total actually deposited/paid is the expected amount
          if (nominal_reward_to_vals > 0) { // check for zero
            status.outgoing_vals_success = total_reward == (vector::length(&compliant_vals) * nominal_reward_to_vals)
          };

          // since we reserved some fees to go to the oracle miners
          // we take the NET REWARD of the validators, since it is the equivalent of what the validator would earn net of entry fee.
          let net_val_reward = nominal_reward_to_vals - entry_fee;

          if (coin::value(&all_fees) > net_val_reward) {
            let oracle_budget = coin::extract(&mut all_fees, net_val_reward);
            status.oracle_budget = coin::value(&oracle_budget);

            let (count, amount) = oracle::epoch_boundary(root, &mut oracle_budget);
            status.oracle_pay_count = count;
            status.oracle_pay_amount = amount;
            status.oracle_pay_success = (amount > 0);
            // in case there is any dust left
            ol_account::merge_coins(&mut all_fees, oracle_budget);
          };

          // remainder gets burnt according to fee maker preferences
          let (b_success, b_fees) = burn::epoch_burn_fees(root, &mut all_fees);
          status.epoch_burn_success = b_success;
          status.epoch_burn_fees = b_fees;

          // coin can finally be destroyed. Up to here we have been extracting from a mutable.
          // It's possible there might be some dust, that should get burned
          burn::burn_and_track(all_fees);
        };

        compliant_vals
  }


  /// process the payments for performant validators
  /// jail the non performant
  /// NOTE: receives from reconfiguration.move a mutable borrow of a coin to pay reward
  /// NOTE: burn remaining fees from transaction fee account happens in reconfiguration.move (it's not a validator_universe concern)
  // Returns (compliant_vals, reward_deposited)
  fun process_outgoing_validators(root: &signer, reward_budget: &mut Coin<LibraCoin>, reward_per: u64, compliant_vals: vector<address>): (vector<address>, u64){
    system_addresses::assert_ol(root);
    let vals = stake::get_current_validators();
    let reward_deposited = 0;

    let i = 0;
    while (i < vector::length(&vals)) {
      let addr = vector::borrow(&vals, i);
      let performed = vector::contains(&compliant_vals, addr);
      if (!performed) {
        jail::jail(root, *addr);
      } else {
        // vector::push_back(&mut compliant_vals, *addr);
        if (coin::value(reward_budget) > reward_per) {
          let user_coin = coin::extract(reward_budget, reward_per);
          reward_deposited = reward_deposited + coin::value(&user_coin);
          rewards::process_single(root, *addr, user_coin, 1);
        }
      };

      i = i + 1;
    };

    return (compliant_vals, reward_deposited)
  }

  fun process_incoming_validators(root: &signer, status: &mut BoundaryStatus, compliant_vals: vector<address>, n_seats: u64) {
    system_addresses::assert_ol(root);


    // check amount of fees expected
    let (auction_winners, all_bidders, only_qualified_bidders, entry_fee) = proof_of_fee::end_epoch(root, &compliant_vals, n_seats);
    status.incoming_filled_seats = vector::length(&auction_winners);
    status.incoming_all_bidders = all_bidders;
    status.incoming_only_qualified_bidders = only_qualified_bidders;
    status.incoming_auction_winners = auction_winners;


    let post_failover_check = stake::check_failover_rules(auction_winners, n_seats);
    status.incoming_post_failover_check = post_failover_check;

    // showtime! try to reconfigure
    let (actual_set, vals_missing_configs, success) = stake::maybe_reconfigure(root, post_failover_check);
    status.incoming_vals_missing_configs = vals_missing_configs;
    status.incoming_actual_vals = actual_set;
    status.incoming_reconfig_success = success;

    let (_expected_fees, fees_paid, fee_success) = proof_of_fee::charge_epoch_fees(root, actual_set, entry_fee);
    status.incoming_fees = fees_paid;
    status.incoming_fees_success = fee_success;
    // make sure musical chairs doesn't keep incrementing if we are persistently
    // offering more seats than can be filled
    let final_set_size = vector::length(&actual_set);
    musical_chairs::set_current_seats(root, final_set_size);
    status.incoming_final_set_size = final_set_size;
  }

  // set up rewards subsidy for coming epoch
  fun subsidize_from_infra_escrow(root: &signer): (bool, u64) {
      system_addresses::assert_ol(root);
      let (reward_per, _, _, _ ) = proof_of_fee::get_consensus_reward();
      let vals = stake::get_current_validators();
      let count_vals = vector::length(&vals);
      count_vals = count_vals + ORACLE_PROVIDERS_SEATS;
      let total_epoch_budget = count_vals * reward_per;
      infra_escrow::epoch_boundary_collection(root,
      total_epoch_budget)
  }

  // all services the root collective security is billing for
  fun root_service_billing(vm: &signer, status: &mut BoundaryStatus) {
    let (security_bill_count, security_bill_amount, security_bill_success) = safe::root_security_fee_billing(vm);
    status.security_bill_count = security_bill_count;
    status.security_bill_amount = security_bill_amount;
    status.security_bill_success = security_bill_success;
  }

  //////// GETTERS ////////
  #[view]
  public fun get_reconfig_success(): bool acquires BoundaryStatus {
    borrow_global<BoundaryStatus>(@ol_framework).incoming_reconfig_success
  }
  #[view]
  public fun get_actual_vals(): vector<address> acquires BoundaryStatus {
    borrow_global<BoundaryStatus>(@ol_framework).incoming_actual_vals
  }

  #[view]
  public fun get_qualified_bidders(): vector<address> acquires BoundaryStatus {
    borrow_global<BoundaryStatus>(@ol_framework).incoming_only_qualified_bidders
  }

  #[view]
  public fun get_auction_winners(): vector<address> acquires BoundaryStatus {
    borrow_global<BoundaryStatus>(@ol_framework).incoming_auction_winners
  }

  #[view]
  public fun get_seats_offered():u64 acquires BoundaryStatus {
    borrow_global<BoundaryStatus>(@ol_framework).incoming_seats_offered
  }

  #[test_only]
  public fun ol_reconfigure_for_test(vm: &signer, closing_epoch: u64,
  epoch_round: u64) acquires BoundaryStatus {
      use diem_framework::system_addresses;

      system_addresses::assert_ol(vm);
      epoch_boundary(vm, closing_epoch, epoch_round);
  }

  #[test_only]
  public fun test_set_boundary_ready(vm: &signer, closing_epoch: u64) acquires
  BoundaryBit {
      // don't check for "testnet" here, otherwise we can't test the production settings
      enable_epoch_trigger(vm, closing_epoch);
  }

  #[test_only]
  public fun test_trigger(vm: &signer) acquires BoundaryStatus, BoundaryBit {
      // don't check for "testnet" here, otherwise we can't test the production settings
      trigger_epoch(vm);
  }
}<|MERGE_RESOLUTION|>--- conflicted
+++ resolved
@@ -303,13 +303,8 @@
         status.pof_thermo_increase = t_increase;
         status.pof_thermo_amount = t_amount;
 
-<<<<<<< HEAD
-        print(&string::utf8(b"EPOCH BOUNDARY END"));
-        print(status);
-=======
         print(borrow_global<BoundaryStatus>(@ol_framework));
         reconfiguration::reconfigure();
->>>>>>> d8cb2a6b
   }
 
   /// withdraw coins and settle accounts for validators and oracles
