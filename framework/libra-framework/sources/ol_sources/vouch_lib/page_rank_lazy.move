module ol_framework::page_rank_lazy {
    use std::error;
    use std::signer;
    use std::timestamp;
    use std::vector;
    use ol_framework::vouch;
    use ol_framework::root_of_trust;

    friend ol_framework::vouch_txs;
    friend ol_framework::founder;
    friend ol_framework::vouch_limits;

    #[test_only]
    friend ol_framework::test_page_rank;
    #[test_only]
    friend ol_framework::mock;

    //////// ERROR CODES ////////
    /// Thrown if a trust record is missing for the user.
    const ENOT_INITIALIZED: u64 = 2;

    /// Thrown if the maximum number of nodes to process is exceeded.
    const EMAX_PROCESSED_ADDRESSES: u64 = 3;

    //////// CONSTANTS ////////
    /// Maximum score assignable for a single vouch (upper bound for direct trust).
    const MAX_VOUCH_SCORE: u64 = 100_000;

    /// Maximum number of nodes processed in a single traversal (prevents stack overflow).
    const MAX_PROCESSED_ADDRESSES: u64 = 10_000;

    /// Maximum allowed depth for trust graph traversal.
    const MAX_PATH_DEPTH: u64 = 4;

    /// Stores a user's trust score and its staleness state.
    struct UserTrustRecord has key, drop {
        /// Last computed trust score for this user.
        cached_score: u64,
        /// Timestamp (seconds) when the score was last computed.
        score_computed_at_timestamp: u64,
        /// True if the trust score is outdated and needs recalculation.
        is_stale: bool,
        // Shortest path to root is managed in a separate module.
    }

    /// Initializes a trust record for the account if it does not already exist.
    /// This creates the basic structure needed to track a user's trust score.
    public fun maybe_initialize_trust_record(account: &signer) {
        let addr = signer::address_of(account);
        if (!exists<UserTrustRecord>(addr)) {
            move_to(account, UserTrustRecord {
                cached_score: 0,
                score_computed_at_timestamp: 0,
                is_stale: true,
            });
        };
    }


    /// Returns the cached trust score for an address, or recalculates it if stale.
    /// Uses a reverse PageRank-like algorithm to aggregate trust from roots.
    ///
    /// This function uses an optimized page rank algorithm that:
    /// 1. Finds all possible paths from roots of trust to the target
    /// 2. Accumulates scores from all valid paths, including diamond patterns
    /// 3. Applies trust decay proportional to distance from roots
    ///
    /// The calculation considers the entire trust graph and properly handles:
    /// - Multiple paths to the same target
    /// - Branching and merging paths
    /// - Root-of-trust special cases
    public(friend) fun get_trust_score(addr: address): u64 acquires UserTrustRecord {

        // If user has no trust record, they have no score
        assert!(exists<UserTrustRecord>(addr), error::invalid_state(ENOT_INITIALIZED));

        // If we've calculated the score recently
        // and it's not stale, return the cached score
        let user_record = borrow_global<UserTrustRecord>(addr);
        if (!user_record.is_stale) {
            return user_record.cached_score
        };
        set_score(addr)
    }

    /// Recalculates and updates the trust score for an address.
    /// Traverses the trust graph from roots to the target and updates the cache.
    /// This is a costly operation and should be used sparingly.
    public(friend) fun set_score(addr: address): u64 acquires UserTrustRecord {
        // If user has no trust record, they have no score
        assert!(exists<UserTrustRecord>(addr), error::invalid_state(ENOT_INITIALIZED));
        // Cache is stale or expired - compute fresh score
        // Default roots to system account if no registry
        let roots = root_of_trust::get_current_roots_at_registry(@diem_framework);
        // Compute score using selected algorithm
        let processed_count: u64 = 0;
        let max_depth_reached: u64 = 0;
        let visited = vector::empty<address>();
        let score = walk_backwards_from_target_with_stats(
            addr, &roots, &mut visited, 2 * MAX_VOUCH_SCORE, 0, &mut processed_count, &mut max_depth_reached, MAX_PATH_DEPTH
        );
        // Update the cache
        let user_record_mut = borrow_global_mut<UserTrustRecord>(addr);
        user_record_mut.cached_score = score;
        user_record_mut.score_computed_at_timestamp = timestamp::now_seconds();
        user_record_mut.is_stale = false;

        score
    }

    /// Walks backwards from the target toward roots of trust, accumulating trust score.
    /// - Starts from the target user.
    /// - Uses received vouches for traversal.
    /// - Accumulates score when reaching a root.
    /// - Avoids cycles and dead ends.
    /// - Applies trust decay and limits neighbor exploration to control complexity.
    fun walk_backwards_from_target_with_stats(
        current: address,
        roots: &vector<address>,
        visited: &mut vector<address>,
        current_power: u64,
        current_depth: u64,
        processed_count: &mut u64,
        max_depth_reached: &mut u64,
        max_depth: u64
    ): u64 {
        // Track maximum depth reached
        if (current_depth > *max_depth_reached) {
            *max_depth_reached = current_depth;
        };

        // Early terminations that don't consume processing budget
        if (current_depth >= max_depth) return 0;
        if (vector::contains(visited, &current)) return 0;

        if (!vouch::is_init(current)) return 0;

        if (current_power < 2) return 0;

        // Check if we've reached a root of trust - this is our success condition!
        if (vector::contains(roots, &current) && current_depth > 0) {

            return current_power
        };

        // Budget check and consumption
        assert!(*processed_count < MAX_PROCESSED_ADDRESSES, error::invalid_state(EMAX_PROCESSED_ADDRESSES));
        *processed_count = *processed_count + 1;


        // Get who vouched FOR this current user (backwards direction)
        let received_from = vouch::get_received_vouches_not_expired(current);
        let neighbor_count = vector::length(&received_from);

        if (neighbor_count == 0) return 0;

        let total_score = 0;
        let next_power = current_power / 2;
        let next_depth = current_depth + 1;

        // Add current to visited and explore received vouches (backwards)
        vector::push_back(visited, current);

        let i = 0;


        while (i < neighbor_count) {
            assert!(*processed_count < MAX_PROCESSED_ADDRESSES, error::invalid_state(EMAX_PROCESSED_ADDRESSES));

            let neighbor = *vector::borrow(&received_from, i);
            // if we haven't visited yet in this branch of the traversal,
            if (!vector::contains(visited, &neighbor)) {
                // backtracking for the next neighbor
                // each branch gets the previous visited set of this branch
                let visited_copy = *visited;
                let path_score = walk_backwards_from_target_with_stats(
                    neighbor,
                    roots,
                    &mut visited_copy,
                    next_power,
                    next_depth,
                    processed_count,
                    max_depth_reached,
                    max_depth
                );
                total_score = total_score + path_score;
            };
            i = i + 1;
        };

        total_score
    }

    /// Marks a user's trust score as stale and propagates staleness to downstream accounts.
    /// Uses cycle detection and a processing limit to prevent infinite recursion.
    public(friend) fun mark_as_stale(user: address) acquires UserTrustRecord {
        let visited = vector::empty<address>();
        let processed_count: u64 = 0; // Initialize as a mutable local variable
<<<<<<< HEAD
        walk_stale(user, &mut visited, &mut processed_count);
=======
        walk_stale(user, &mut visited, &mut processed_count); // Pass as a mutable reference
        // set_score(user); // Recalculate the score after marking stale
>>>>>>> c89bca10
    }

    /// Helper for `mark_as_stale`. Recursively marks downstream nodes as stale.
    /// - Avoids revisiting nodes (cycle detection).
    /// - Stops if the processing limit is reached.
    /// - Only processes nodes initialized in the vouch system.
    fun walk_stale(
        user: address,
        visited: &mut vector<address>,
        processed_count: &mut u64
    ) acquires UserTrustRecord {
        // Skip if we've already visited this node in the current traversal (cycle detection)
        // This also ensures we only count/process each unique node once.
        if (vector::contains(visited, &user)) {
            return
        };

        // Check if the global limit for processed nodes has been reached *before* processing this one.
        // If *processed_count is already at the limit, we can't process another new node.
        assert!(*processed_count < MAX_PROCESSED_ADDRESSES, error::invalid_state(EMAX_PROCESSED_ADDRESSES));

        // This node is new and will be processed. Increment the global count.
        *processed_count = *processed_count + 1;

        // Process the current 'user' node:
        // 1. Mark its UserTrustRecord as stale if it exists.
        if (exists<UserTrustRecord>(user)) {
            let record = borrow_global_mut<UserTrustRecord>(user);
            record.is_stale = true;
        };

        // 2. Add this node to the visited set for the current traversal.
        vector::push_back(visited, user);

        // If the user is not initialized in the vouch system, they cannot have outgoing vouches.
        // Staleness propagation stops here for this path, but 'user' itself has been processed and counted.
        if (!vouch::is_init(user)) {
            return
        };

        // Now walk their outgoing vouches
        let (outgoing_vouches, _) = vouch::get_given_vouches(user);
        if (vector::length(&outgoing_vouches) == 0) {
            return
        };

        // Recursively process downstream addresses
        let i = 0;
        let len = vector::length(&outgoing_vouches);
        while (i < len) {
            // Check again if we've hit the processing limit
            if (*processed_count >= MAX_PROCESSED_ADDRESSES) break;

            let each_vouchee = vector::borrow(&outgoing_vouches, i);
            // Pass the same mutable reference to processed_count.
            // The checks at the beginning of the recursive call (visited and limit)
            // will handle whether to proceed for 'each_vouchee'.
            walk_stale(*each_vouchee, visited, processed_count);
            i = i + 1;
        };
    }

    //////// CACHE ////////

    /// Refreshes the cached trust score for a user by recalculating it.
    /// Only callable by the user.
    public entry fun refresh_cache(user: address) acquires UserTrustRecord{
      // assert initialized
      assert!(exists<UserTrustRecord>(user), error::invalid_state(ENOT_INITIALIZED));
      // get_score
      let _score = set_score(user);
    }

    //////// GETTERS ////////
    #[view]
    /// Returns the cached trust score for a user.
    public fun get_cached_score(addr: address): u64 acquires UserTrustRecord {
        assert!(exists<UserTrustRecord>(addr), error::invalid_state(ENOT_INITIALIZED));
        let record = borrow_global<UserTrustRecord>(addr);
        record.cached_score
    }

    #[view]
    /// Calculates a fresh trust score for a user without updating the cache.
    /// Returns (score, max_depth_reached, accounts_processed).
    /// Intended for diagnostics and testing only.
    public fun calculate_score(addr: address): (u64, u64, u64) {
        assert!(exists<UserTrustRecord>(addr), error::invalid_state(ENOT_INITIALIZED));
        // Cache is stale or expired - compute fresh score
        // Default roots to system account if no registry
        let roots = root_of_trust::get_current_roots_at_registry(@diem_framework);
        // Compute score using selected algorithm
        let processed_count: u64 = 0;
        let max_depth_reached: u64 = 0;
        let visited = vector::empty<address>();
        let score = walk_backwards_from_target_with_stats(
            addr, &roots, &mut visited, 2 * MAX_VOUCH_SCORE, 0, &mut processed_count, &mut max_depth_reached, MAX_PATH_DEPTH
        );
        (score, max_depth_reached, processed_count)
    }

    #[view]
    /// Calculates a fresh trust score for a user without updating the cache, using a custom max depth.
    /// Returns (score, max_depth_reached, accounts_processed).
    /// Intended for diagnostics and testing only.
    public fun calculate_score_depth(addr: address, max_depth: u64): (u64, u64, u64) {
        assert!(exists<UserTrustRecord>(addr), error::invalid_state(ENOT_INITIALIZED));
        let roots = root_of_trust::get_current_roots_at_registry(@diem_framework);
        let processed_count: u64 = 0;
        let max_depth_reached: u64 = 0;
        let visited = vector::empty<address>();
        let score = walk_backwards_from_target_with_stats(
            addr, &roots, &mut visited, 2 * MAX_VOUCH_SCORE, 0, &mut processed_count, &mut max_depth_reached, max_depth
        );
        (score, max_depth_reached, processed_count)
    }

    #[view]
    /// Returns true if the user's trust score is marked as stale.
    public fun is_stale(addr: address): bool acquires UserTrustRecord {
        assert!(exists<UserTrustRecord>(addr), error::invalid_state(ENOT_INITIALIZED));
        let record = borrow_global<UserTrustRecord>(addr);
        record.is_stale
    }

    #[view]
    /// Returns the maximum possible score for a single vouch.
    public fun get_max_single_score(): u64 {
        MAX_VOUCH_SCORE
    }

    //////// TEST HELPERS ///////
    #[test_only]
    // Sets up a mock trust network for testing.
    // - Initializes trust records and vouch structures for all test accounts.
    // - Sets up vouching relationships and unrelated ancestry for each account.
    public fun setup_mock_trust_network(
        admin: &signer,
        root: &signer,
        user1: &signer,
        user2: &signer,
        user3: &signer
    ) {

        root_of_trust::framework_migration(admin, vector[signer::address_of(root)], 1, 1000);
        // Initialize trust records for all accounts
        maybe_initialize_trust_record(root);
        maybe_initialize_trust_record(user1);
        maybe_initialize_trust_record(user2);
        maybe_initialize_trust_record(user3);

        // Ensure full initialization of vouch structures for all accounts
        // The init function should create both ReceivedVouches and GivenVouches structures
        vouch::init(root);
        vouch::init(user1);
        vouch::init(user2);
        vouch::init(user3);

        // Verify that all resources are initialized correctly before proceeding
        assert!(vouch::is_init(signer::address_of(root)), 99);
        assert!(vouch::is_init(signer::address_of(user1)), 99);
        assert!(vouch::is_init(signer::address_of(user2)), 99);
        assert!(vouch::is_init(signer::address_of(user3)), 99);

        // Initialize ancestry for test accounts to ensure they're unrelated
        ol_framework::ancestry::test_fork_migrate(
            admin,
            root,
            vector::empty<address>()
        );

        ol_framework::ancestry::test_fork_migrate(
            admin,
            user1,
            vector::empty<address>()
        );

        ol_framework::ancestry::test_fork_migrate(
            admin,
            user2,
            vector::empty<address>()
        );

        ol_framework::ancestry::test_fork_migrate(
            admin,
            user3,
            vector::empty<address>()
        );

        // Get addresses we need
        let root_addr = signer::address_of(root);
        let user1_addr = signer::address_of(user1);
        let user2_addr = signer::address_of(user2);
        let user3_addr = signer::address_of(user3);

        // Use direct setting of vouching relationships instead of vouch_txs
        // This avoids dependencies on other modules for testing

        // 1. Setup ROOT -> USER1 and ROOT -> USER2 vouching relationships
        let root_gives = vector::empty<address>();
        vector::push_back(&mut root_gives, user1_addr);
        vector::push_back(&mut root_gives, user2_addr);

        let user1_receives = vector::empty<address>();
        vector::push_back(&mut user1_receives, root_addr);

        let user2_receives = vector::empty<address>();
        vector::push_back(&mut user2_receives, root_addr);

        vouch::test_set_both_lists(root_addr, vector::empty(), root_gives);
        vouch::test_set_both_lists(user1_addr, user1_receives, vector::empty());
        vouch::test_set_both_lists(user2_addr, user2_receives, vector::empty());

        // 2. Setup USER2 -> USER3 vouching relationship
        let user2_gives = vector::empty<address>();
        vector::push_back(&mut user2_gives, user3_addr);

        let user3_receives = vector::empty<address>();
        vector::push_back(&mut user3_receives, user2_addr);

        vouch::test_set_both_lists(user2_addr, user2_receives, user2_gives);
        vouch::test_set_both_lists(user3_addr, user3_receives, vector::empty());
    }

}<|MERGE_RESOLUTION|>--- conflicted
+++ resolved
@@ -196,12 +196,7 @@
     public(friend) fun mark_as_stale(user: address) acquires UserTrustRecord {
         let visited = vector::empty<address>();
         let processed_count: u64 = 0; // Initialize as a mutable local variable
-<<<<<<< HEAD
         walk_stale(user, &mut visited, &mut processed_count);
-=======
-        walk_stale(user, &mut visited, &mut processed_count); // Pass as a mutable reference
-        // set_score(user); // Recalculate the score after marking stale
->>>>>>> c89bca10
     }
 
     /// Helper for `mark_as_stale`. Recursively marks downstream nodes as stale.
