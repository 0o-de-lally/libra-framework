--- conflicted
+++ resolved
@@ -169,19 +169,6 @@
     init_from_sig_impl(sender, &new_account_sig);
   }
 
-<<<<<<< HEAD
-  /// all account initialization happens here after a signer is created
-  fun init_from_sig_impl(sender: &signer, new_account_sig: &signer) {
-    coin::register<LibraCoin>(new_account_sig);
-    receipts::user_init(new_account_sig);
-    maybe_init_burn_tracker(new_account_sig);
-    activity::maybe_onboard(new_account_sig);
-    ancestry::adopt_this_child(sender, new_account_sig);
-  }
-
-
-=======
->>>>>>> b64c442f
   /// Helper for smoke tests to create accounts.
   /// this is in production code because:
   /// it is used for genesis transactions regarding mainnet
