module ol_framework::ol_account {
  use diem_framework::account::{Self, new_event_handle, WithdrawCapability};
  use diem_framework::coin::{Self, Coin};
  use diem_framework::event::{EventHandle, emit_event};
  use diem_framework::system_addresses;
  use diem_framework::chain_status;
  use std::error;
  use std::signer;
  use std::option::{Self, Option};
  use diem_std::from_bcs;
  use diem_std::fixed_point32;
  use diem_std::math64;
  use ol_framework::activity;
  use ol_framework::ancestry;
  use ol_framework::ol_features_constants;
  use ol_framework::libra_coin::{Self, LibraCoin};
  use ol_framework::slow_wallet;
  use ol_framework::receipts;
  use ol_framework::reauthorization;
  use ol_framework::cumulative_deposits;
  use ol_framework::community_wallet;
  use ol_framework::donor_voice;
  use ol_framework::testnet;

  use diem_std::debug::print;


  #[test_only]
  use std::vector;
  #[test_only]
  use diem_framework::timestamp;
  #[test_only]
  use diem_framework::chain_id;

  friend ol_framework::donor_voice_txs;
  friend ol_framework::multi_action;
  friend ol_framework::burn;
  friend ol_framework::safe;
  friend diem_framework::genesis;
  friend diem_framework::transaction_fee;
  friend ol_framework::genesis_migration;
  friend ol_framework::rewards;

  #[test_only]
  friend ol_framework::test_multi_action;
  #[test_only]
  friend ol_framework::test_slow_wallet;

  /// Account does not exist.
  const EACCOUNT_NOT_FOUND: u64 = 1;
  /// Account is not registered to receive GAS.
  const EACCOUNT_NOT_REGISTERED_FOR_GAS: u64 = 2;
  /// Account opted out of receiving coins that they did not register to receive.
  const EACCOUNT_DOES_NOT_ACCEPT_DIRECT_COIN_TRANSFERS: u64 = 3;
  /// Account opted out of directly receiving NFT tokens.
  const EACCOUNT_DOES_NOT_ACCEPT_DIRECT_TOKEN_TRANSFERS: u64 = 4;
  /// The lengths of the recipients and amounts lists don't match.
  const EMISMATCHING_RECIPIENTS_AND_AMOUNTS_LENGTH: u64 = 5;
  /// not enough unlocked coins to transfer
  const EINSUFFICIENT_BALANCE: u64 = 6;
  /// On legacy account migration we need to check if we rotated auth keys correctly and can find the user address.
  const ECANT_MATCH_ADDRESS_IN_LOOKUP: u64 = 7;
  /// trying to transfer zero coins
  const EZERO_TRANSFER: u64 = 8;
  /// why is VM trying to use this?
  const ENOT_FOR_VM: u64 = 9;
  /// you are trying to send a large coin transfer to an account that does not
  /// yet exist.  If you are trying to initialize this address send an amount
  /// below 1,000 coins
  const ETRANSFER_TOO_HIGH_FOR_INIT: u64 = 10;
  /// community wallets cannot use transfer, they have a dedicated workflow
  const ENOT_FOR_CW: u64 = 11;
  /// donor voice cannot use transfer, they have a dedicated workflow
  const ENOT_FOR_DV: u64 = 12;
  /// This key cannot be used to create accounts. The address may have
  /// malformed state. And says, "My advice is to not let the boys in".
  const ETOMBSTONE: u64 = 13;
  /// This account is malformed, it does not have the necessary burn tracker struct
  const ENO_TRACKER_INITIALIZED: u64 = 14;
  /// Governance mode: chain has restricted p2p transactions while upgrades are executed.
  const EGOVERNANCE_MODE: u64 = 15;
  /// user should not have an activity struct in testnet
  const ESHOULD_HAVE_NO_ACTIVITY: u64 = 16;
  /// only for testing, not mainnet
  const EONLY_FOR_TESTING: u64 = 17;
  /// inactive account, this account has not migrated from V7
  const ENOT_MIGRATED: u64 = 18;

  ///////// CONSTS /////////
  /// what limit should be set for new account creation while using transfer()
  const MAX_COINS_FOR_INITIALIZE: u64 = 1000 * 1000000;

  /// tracks the burns relative to each account
  struct BurnTracker has key {
    prev_supply: u64,
    prev_balance: u64,
    burn_at_last_calc: u64,
    cumu_burn: u64,
  }


  /// Configuration for whether an account can receive direct transfers of coins that they have not registered.
  ///
  /// By default, this is enabled. Users can opt-out by disabling at any time.
  struct DirectTransferConfig has key {
    allow_arbitrary_coin_transfers: bool,
    update_coin_transfer_events: EventHandle<DirectCoinTransferConfigUpdatedEvent>,
  }

  /// Event emitted when an account's direct coins transfer config is updated.
  struct DirectCoinTransferConfigUpdatedEvent has drop, store {
    new_allow_direct_transfers: bool,
  }


<<<<<<< HEAD
    #[test_only]
    /// A wrapper to create a NEW account and register it to receive GAS.
    public fun test_ol_create_resource_account(user: &signer, seed: vector<u8>): (signer, account::SignerCapability) {
      let (resource_account_sig, cap) = account::create_resource_account(user, seed);

      init_from_sig_impl(user, &resource_account_sig);
=======
  #[test_only]
  /// A wrapper to create a NEW account and register it to receive GAS.
  public fun test_ol_create_resource_account(user: &signer, seed: vector<u8>): (signer, account::SignerCapability) {
    let (resource_account_sig, cap) = account::create_resource_account(user, seed);
    init_from_sig_impl(user, &resource_account_sig);
>>>>>>> 54e6452b

    (resource_account_sig, cap)
  }

  #[test_only]
  /// creates an account with only the structs a v7 user would have
  /// this is for testing migrations
  public fun test_emulate_v7_account(root: &signer, acc: address): signer {
    testnet::assert_testnet(root);
    let new_account_sig = account::create_account_for_test(acc);
    // ancestry
    ancestry::test_fork_migrate(root, &new_account_sig, vector::empty());
    // receipts
    receipts::user_init(&new_account_sig);
    // burn tracker
    maybe_init_burn_tracker(&new_account_sig);
    // initialize coin
    coin::register<LibraCoin>(&new_account_sig);

    // assert that the Activity struct does not exist, which
    // is part of the v8 migration
    assert!(!activity::is_initialized(acc), error::invalid_state(ESHOULD_HAVE_NO_ACTIVITY));

    new_account_sig
  }

  // Deprecation Notice: creating resource accounts are disabled in Libra.
  // Similar methods exist in multi_action::finalize_and_cage) which is
  // a wrapper for  and multi_sig::migrate_with_owners
  // if your are testing this, see below a test_only option

  /// A wrapper to create a NEW account and register it to receive
  // GAS.
  // fun _ol_create_resource_account(user: &signer, seed: vector<u8>): (signer, account::SignerCapability) {
  //   let (resource_account_sig, cap) = account::create_resource_account(user, seed);
  //   coin::register<LibraCoin>(&resource_account_sig);

  //   init_from_sig_impl(user, &resource_account_sig);
  //   (resource_account_sig, cap);
  // }

  fun create_impl(sender: &signer, maybe_new_user: address) {
    // prevent reincarnation of accounts where there may be malformed state
    // during pending deletion.
    assert!(!account::is_tombstone(maybe_new_user), error::already_exists(ETOMBSTONE));
    let new_account_sig = account::create_account(maybe_new_user);
    init_from_sig_impl(sender, &new_account_sig);
  }

  /// all account initialization happens here after a signer is created
  fun init_from_sig_impl(sender: &signer, new_account_sig: &signer) {
    coin::register<LibraCoin>(new_account_sig);
    receipts::user_init(new_account_sig);
    maybe_init_burn_tracker(new_account_sig);

    activity::maybe_onboard(new_account_sig);

    ancestry::adopt_this_child(sender, new_account_sig);
  }


  /// Helper for smoke tests to create accounts.
  /// this is in production code because:
  /// it is used for genesis transactions regarding mainnet
  /// e.g. test_correct_supply_arithmetic_single
  /// plus, a  #[test_only] pragma will not work for smoke tests
  /// Belt and suspenders
  public entry fun create_account(root: &signer, auth_key: address) {
    system_addresses::assert_ol(root);
    create_impl(root, auth_key);
  }

  /// For migrating accounts from a legacy system
  /// NOTE: the legacy accounts (prefixed with 32 zeros) from 0L v5 will not be found by searching via authkey. Since the legacy authkey does not derive to the legacy account any longer, it is as if the account has rotated the authkey.
  /// The remedy is to run the authkey rotation
  /// even if it hasn't changed, such that the lookup table (OriginatingAddress) is created and populated with legacy accounts.
  public(friend) fun vm_create_account_migration(
    framework: &signer,
    new_account: address,
    auth_key: vector<u8>,
  ): signer {
    system_addresses::assert_diem_framework(framework);
    // TODO: only run at genesis
    // chain_status::assert_genesis();
    let new_signer = account::vm_create_account(framework, new_account, auth_key);
    // fake "rotate" legacy auth key  to itself so that the lookup is populated
    account::vm_migrate_rotate_authentication_key_internal(framework, &new_signer, auth_key);
    // check we can in fact look up the account
    let auth_key_as_address = from_bcs::to_address(auth_key);
    let lookup_addr = account::get_originating_address(auth_key_as_address);

        let sig_addr = signer::address_of(&new_signer);
        if (lookup_addr != sig_addr) {
          print(&sig_addr);
        };

    // TODO: create migration path for duplicates
    // assert!(
    //   lookup_addr == signer::address_of(&new_signer),
    //   error::invalid_state(ECANT_MATCH_ADDRESS_IN_LOOKUP)
    // );
    coin::register<LibraCoin>(&new_signer);
    maybe_init_burn_tracker(&new_signer);
    new_signer
  }
  /// Migrate the tracker. Depends on the BurnTracker having been initialized
  /// on  account migration
  /// Private. So it's only called on genesis
  fun fork_migrate_burn_tracker(framework: &signer, user:
  &signer, prev_supply: u64, prev_balance: u64, burn_at_last_calc: u64,
  cumu_burn: u64) acquires BurnTracker {
    system_addresses::assert_diem_framework(framework);
    let b = borrow_global_mut<BurnTracker>(signer::address_of(user));
    b.prev_supply = prev_supply;
    b.prev_balance = prev_balance;
    b.burn_at_last_calc = burn_at_last_calc;
    b.cumu_burn = cumu_burn;
  }




  #[test_only]
  /// Batch version of GAS transfer.
  public entry fun batch_transfer(source: &signer, recipients:
  vector<address>, amounts: vector<u64>) acquires BurnTracker {
    let recipients_len = vector::length(&recipients);
    assert!(
      recipients_len == vector::length(&amounts),
      error::invalid_argument(EMISMATCHING_RECIPIENTS_AND_AMOUNTS_LENGTH),
    );

    let i = 0;
    while (i < recipients_len) {
      let to = *vector::borrow(&recipients, i);
      let amount = *vector::borrow(&amounts, i);
      transfer(source, to, amount);
      i = i + 1;
    };
  }

  /// Convenient function to transfer GAS to a recipient account that might not exist.
  /// This would create the recipient account first, which also registers it to receive GAS, before transferring.
  public entry fun transfer(sender: &signer, to: address, amount: u64)
  acquires BurnTracker {
    let payer = signer::address_of(sender);
    maybe_sender_creates_account(sender, to, amount);
    transfer_checks(payer, to, amount);
    // both update burn tracker
    let c = withdraw(sender, amount);
    deposit_coins(to, c);
  }


  // transfer with capability, and do appropriate checks on both sides, and
  // track the slow wallet
  // NOTE: this requires that the account exists, since the SENDER signature is not used
  fun transfer_with_capability(cap: &WithdrawCapability, recipient:
  address, amount: u64) acquires BurnTracker {
    if(!account::exists_at(recipient)) return; // exit without abort,
    // since this might be called by the 0x0 at an epoch boundary.
    let payer = account::get_withdraw_cap_address(cap);
    transfer_checks(payer, recipient, amount);
    // NOTE: these should update BurnTracker
    let c = withdraw_with_capability(cap, amount);
    deposit_coins(recipient, c);
  }

  /// Withdraw a coin while tracking the unlocked withdraw
  public(friend) fun withdraw_with_capability(cap: &WithdrawCapability, amount: u64):
  Coin<LibraCoin> acquires BurnTracker {
    let payer = account::get_withdraw_cap_address(cap);
    let limit = slow_wallet::unlocked_amount(payer);
    assert!(amount < limit, error::invalid_state(EINSUFFICIENT_BALANCE));

    let coin = coin::withdraw_with_capability(cap, amount);
      slow_wallet::maybe_track_unlocked_withdraw(payer, amount);

      // the outgoing coins should trigger an update on this account
      // order matters here
      maybe_update_burn_tracker_impl(payer);

      coin
    }

    // COMMIT NOTE: this function is acceptable to be used in TXS scripts
    // so it will remain public
    /// Withdraw funds while respecting the transfer limits
    public fun withdraw(sender: &signer, amount: u64): Coin<LibraCoin> acquires
    BurnTracker {
        spec {
            assume !system_addresses::signer_is_ol_root(sender);
            assume chain_status::is_operating();
        };

        let addr = signer::address_of(sender);
        assert!(amount > 0, error::invalid_argument(EZERO_TRANSFER));

        let limit = slow_wallet::unlocked_amount(addr);
        assert!(amount <= limit, error::invalid_state(EINSUFFICIENT_BALANCE));
        let coin = coin::withdraw<LibraCoin>(sender, amount);
        slow_wallet::maybe_track_unlocked_withdraw(addr, amount);

        // the outgoing coins should trigger an update on this account
        // order matters here
        maybe_update_burn_tracker_impl(addr);
        coin
    }

    fun maybe_sender_creates_account(sender: &signer, maybe_new_user: address,
    amount: u64) {
      if (!account::exists_at(maybe_new_user)) {
          // prevents someone's Terrible, Horrible, No Good, Very Bad Day
          assert!(amount <= MAX_COINS_FOR_INITIALIZE, error::out_of_range(ETRANSFER_TOO_HIGH_FOR_INIT));

          // creates the account address (with the same bytes as the authentication key).
          create_impl(sender, maybe_new_user);
      };
    }

    // actual implementation to allow for capability
    fun transfer_checks(payer: address, recipient: address, amount: u64) {
        assert!(!ol_features_constants::is_governance_mode_enabled(), error::invalid_state(EGOVERNANCE_MODE));

        // community wallets cannot use ol_transfer, they have a dedicated workflow
        assert!(!community_wallet::is_init(payer),
        error::invalid_state(ENOT_FOR_CW));
        assert!(!donor_voice::is_donor_voice(payer),
        error::invalid_state(ENOT_FOR_DV));


        // TODO: Check if Resource Accounts can register here, since they
        // may be created without any coin registration.
        assert!(coin::is_account_registered<LibraCoin>(recipient), error::invalid_argument(EACCOUNT_NOT_REGISTERED_FOR_GAS));

        // must track the slow wallet on both sides of the transfer
        // slow_wallet::maybe_track_slow_transfer(payer, recipient, amount);

        // maybe track cumulative deposits if this is a donor directed wallet
        // or other wallet which tracks cumulative payments.
        cumulative_deposits::maybe_update_deposit(payer, recipient, amount);

        // if the account has never been activated, the unlocked amount is
        // zero despite the state (which is stale, until there is a migration).
        reauthorization::assert_v8_reauthorized(payer);

        let limit = slow_wallet::unlocked_amount(payer);
        assert!(amount < limit, error::invalid_state(EINSUFFICIENT_BALANCE));

    }



    /// vm can transfer between account to settle.
    /// THIS FUNCTION CAN BYPASS SLOW WALLET WITHDRAW RESTRICTIONS
    /// this is used at epoch boundary operations when the vm signer is available.
    /// returns the actual amount transferred, and whether that amount was the
    /// whole amount expected to transfer.
    /// (amount_transferred, success)
    public(friend) fun vm_transfer(vm: &signer, from: address, to: address, amount: u64): (u64, bool) acquires
    BurnTracker {
      system_addresses::assert_ol(vm);
      let amount_transferred = 0;
      // should not halt
      if (!coin::is_account_registered<LibraCoin>(from)) return (0, false);
      if (!coin::is_account_registered<LibraCoin>(to)) return (0, false);

      if(amount > libra_coin::balance(from)) return (0, false);

      let coin_option = coin::vm_withdraw<LibraCoin>(vm, from, amount);

      if (option::is_some(&coin_option)) {
        let c = option::extract(&mut coin_option);
        amount_transferred = coin::value(&c);
        coin::deposit(to, c); // TODO: this should use internal functions to
        // deduplicate what follows
        // update both accounts
        maybe_update_burn_tracker_impl(from);
        maybe_update_burn_tracker_impl(to);

      };

      option::destroy_none(coin_option);

      // transfers which use VM authority (e.g. donor directed accounts)
      // should also track the recipient's slow wallet unlock counter.
      slow_wallet::maybe_track_slow_transfer(from, to, amount_transferred);

      // how much was actually extracted, and was that equal to the amount expected
      (amount_transferred, amount_transferred == amount)
    }

    #[test_only]
    public fun test_vm_withdraw(vm: &signer, from: address, amount: u64):
    Option<Coin<LibraCoin>> acquires BurnTracker {
      system_addresses::assert_ol(vm);
      // should not halt
      if (!coin::is_account_registered<LibraCoin>(from)) return option::none();
      if(amount > libra_coin::balance(from)) return option::none();

      maybe_update_burn_tracker_impl(from);
      coin::vm_withdraw<LibraCoin>(vm, from, amount)

    }
    /// vm can transfer between account to settle.
    /// THIS FUNCTION CAN BYPASS SLOW WALLET WITHDRAW RESTRICTIONS
    /// used to withdraw and track the withdrawal
    public(friend) fun vm_withdraw_unlimited(vm: &signer, from: address, amount:
    u64): Option<Coin<LibraCoin>> acquires
    BurnTracker {
      system_addresses::assert_ol(vm);
      // prevent vm trying to reach accounts that may not exist
      if (!account::exists_at(from)) return option::none();
      // should not halt
      if(amount > libra_coin::balance(from)) return option::none();

      // since the VM can withdraw more than what is unlocked
      // it needs to adjust the unlocked amount, which may end up zero
      // if it goes over the limit
      let c_opt = coin::vm_withdraw<LibraCoin>(vm, from, amount);

      // we're not always sure what's in the option
      if (option::is_some(&c_opt)) {
        let coin = option::borrow(&c_opt);
        let value = coin::value<LibraCoin>(coin);
        if (value > 0) {
          maybe_update_burn_tracker_impl(from);
          slow_wallet::maybe_track_unlocked_withdraw(from, value);
        }
      };

      return c_opt

    }

    //////// 0L ////////

    #[view]
    /// return the LibraCoin balance as tuple (unlocked, total)
    // TODO v7: consolidate balance checks here, not in account, slow_wallet, or coin
    public fun balance(addr: address): (u64, u64) {
      slow_wallet::unlocked_and_total(addr)
    }

    #[view]
    /// returns the INDEXED value of the coins.
    // Note: there is a similar function in coin.move to get the indexed
    // value of a single coin.
    public fun real_balance(addr: address): (u64, u64) {
      let final = libra_coin::get_final_supply();
      let current = libra_coin::supply();
      let (unlocked, total) = slow_wallet::unlocked_and_total(addr);

      let unlocked_indexed = math64::mul_div(unlocked, final, current);
      let total_indexed = math64::mul_div(total, final, current);

      (unlocked_indexed, total_indexed)
      // Going to another place
      // Another universe, another realm
      // Sleeping, dreaming, what is real?
      // Leap and the net will appear
      // Going to another place
      // Another universe, another realm
      // Sleeping, dreaming, what is real?
      // Leap and the net will appear
    }

    #[view]
    /// Returns a human readable version of the balance with (integer, decimal_part)
    public fun balance_human(owner: address): (u64, u64) {

        let (_, unscaled_value) = balance(owner);
        if (unscaled_value == 0) return (0,0);

        let decimal_places = coin::decimals<LibraCoin>();
        let scaling = math64::pow(10, (decimal_places as u64));
        let value = fixed_point32::create_from_rational(unscaled_value, scaling);
        // multiply will TRUNCATE.
        let integer_part = fixed_point32::multiply_u64(1, value);

        let decimal_part = unscaled_value - (integer_part * scaling);

        (integer_part, decimal_part)
    }

    #[view]
    /// helper to safely convert from coin units (human readable) to the value scaled to
    /// the on chain decimal precision
    public fun scale_from_human(human: u64): u64 {
        let decimal_places = coin::decimals<LibraCoin>();
        let scaling = math64::pow(10, (decimal_places as u64));
        return human * scaling
    }

    // on new account creation we need the burn tracker created
    // note return quietly if it's already initialized, so we can use it
    // in the creation and tx flow
    fun maybe_init_burn_tracker(sig: &signer) {
      let addr = signer::address_of(sig);
      if (exists<BurnTracker>(addr)) return;

      let prev_supply = if (chain_status::is_genesis()) {
        libra_coin::get_final_supply()
      } else {
        libra_coin::supply()
      };

      let (_, current_user_balance) = balance(addr);

      move_to(sig, BurnTracker {
        prev_supply,
        prev_balance: current_user_balance,
        burn_at_last_calc: 0,
        cumu_burn: 0,
      });
    }

  // NOTE: this must be called before immediately after any coins are deposited or withrdrawn.
  fun maybe_update_burn_tracker_impl(addr: address) acquires BurnTracker {
    assert!(exists<BurnTracker>(addr), error::invalid_state(ENO_TRACKER_INITIALIZED));
    let state = borrow_global_mut<BurnTracker>(addr);
    let (_, current_user_balance) = balance(addr);
    // 1. how much burn happened in between
    // this must be true but we
    // don't abort since the VM may be calling this
    let current_supply = libra_coin::supply();
    // has there been a change in
    // supply since we last used this account
    if (state.prev_supply > current_supply) {
      let burn_in_period = state.prev_supply - current_supply;

      if (
        state.prev_balance > 0 &&// if there was a user balance
        burn_in_period > 0 && // there were system burns
        burn_in_period > state.prev_balance // this is divisible
      ) {
        let attributed_burn = burn_in_period / state.prev_balance;
        // attributed burn may be zero because of rounding effects
        // in that case we should skip the updating altogether and
        // only track when the attributable is > 1. Otherwise the
        // whole chain of updates will be incorrect
        if (attributed_burn > 0) {
          spec {
            assume (state.burn_at_last_calc + attributed_burn) < MAX_U64;
          };

          // get cumulative burn
          state.cumu_burn = state.cumu_burn + attributed_burn;
          // now change last calc
          state.burn_at_last_calc = attributed_burn;
          // reset trackers for next tx
          state.prev_supply = current_supply;
          // user's balance for next time we check
          state.prev_balance = current_user_balance;
        }
      }
    } else if ( // maybe we are initializing this account
      state.prev_balance == 0 &&
      current_user_balance > 0
    ){
      state.prev_supply = current_supply;
      state.prev_balance = current_user_balance;
    }
  }

    // TODO:
    // #[test_only]
    // /// Batch version of transfer_coins.
    // public entry fun batch_transfer<CoinType>(
    //     from: &signer, recipients: vector<address>, amounts: vector<u64>) {
    //     let recipients_len = vector::length(&recipients);
    //     assert!(
    //         recipients_len == vector::length(&amounts),
    //         error::invalid_argument(EMISMATCHING_RECIPIENTS_AND_AMOUNTS_LENGTH),
    //     );


    // COMMIT NOTE: this function will remain public, it's acceptable to use in
    // TX scripts
    /// A coin which is split or extracted can be sent to an account without a sender signing.
    /// TODO: cumulative tracker will not work here.
    public fun deposit_coins(to: address, coins: Coin<LibraCoin>) acquires
    BurnTracker {
        assert!(!account::is_tombstone(to), error::already_exists(ETOMBSTONE));
        assert!(coin::is_account_registered<LibraCoin>(to), error::invalid_state(EACCOUNT_NOT_REGISTERED_FOR_GAS));
        slow_wallet::maybe_track_unlocked_deposit(to, coin::value(&coins));
        coin::deposit<LibraCoin>(to, coins);
        // the incoming coins should trigger an update in tracker
        maybe_update_burn_tracker_impl(to);
    }

    /// for validator rewards and community wallet transfers,
    /// the SlowWallet.unlocked DOES NOT get updated.
    public(friend) fun vm_deposit_coins_locked(vm: &signer, to: address, coins: Coin<LibraCoin>) acquires
    BurnTracker {
        system_addresses::assert_ol(vm);
        assert!(!account::is_tombstone(to), error::already_exists(ETOMBSTONE));
        // prevent vm trying to reach accounts that may not exist
        assert!(coin::is_account_registered<LibraCoin>(to), error::invalid_state(EACCOUNT_NOT_REGISTERED_FOR_GAS));
        coin::deposit<LibraCoin>(to, coins);
        // the incoming coins should trigger an update in tracker
        maybe_update_burn_tracker_impl(to);
    }

    // COMMIT NOTE: this function will remain public since it is acceptable to
    // use in tx scripts
    /// pass through function to guard the use of Coin
    public fun merge_coins(dst_coin: &mut Coin<LibraCoin>, source_coin: Coin<LibraCoin>) {
        // TODO: check it this is true: no tracking on merged coins since they are always withdrawn, and are a hot potato that might deposit later.
        // slow_wallet::maybe_track_unlocked_deposit(to, coin::value(&coins));
        coin::merge<LibraCoin>(dst_coin, source_coin);
    }


    public fun assert_account_exists(addr: address) {
        assert!(account::exists_at(addr), error::not_found(EACCOUNT_NOT_FOUND));
    }

    public fun assert_account_is_registered_for_gas(addr: address) {
        assert_account_exists(addr);
        assert!(coin::is_account_registered<LibraCoin>(addr), error::not_found(EACCOUNT_NOT_REGISTERED_FOR_GAS));
    }

    /// Set whether `account` can receive direct transfers of coins that they have not explicitly registered to receive.
    public entry fun set_allow_direct_coin_transfers(account: &signer, allow: bool) acquires DirectTransferConfig {
        let addr = signer::address_of(account);
        if (exists<DirectTransferConfig>(addr)) {
            let direct_transfer_config = borrow_global_mut<DirectTransferConfig>(addr);
            // Short-circuit to avoid emitting an event if direct transfer config is not changing.
            if (direct_transfer_config.allow_arbitrary_coin_transfers == allow) {
                return
            };

            direct_transfer_config.allow_arbitrary_coin_transfers = allow;
            emit_event(
                &mut direct_transfer_config.update_coin_transfer_events,
                DirectCoinTransferConfigUpdatedEvent { new_allow_direct_transfers: allow });
        } else {
            let direct_transfer_config = DirectTransferConfig {
                allow_arbitrary_coin_transfers: allow,
                update_coin_transfer_events: new_event_handle<DirectCoinTransferConfigUpdatedEvent>(account),
            };
            emit_event(
                &mut direct_transfer_config.update_coin_transfer_events,
                DirectCoinTransferConfigUpdatedEvent { new_allow_direct_transfers: allow });
            move_to(account, direct_transfer_config);
        };
    }


    #[view]
    /// Return true if `account` can receive direct transfers of coins that they have not explicitly registered to
    /// receive.
    ///
    /// By default, this returns true if an account has not explicitly set whether the can receive direct transfers.
    public fun can_receive_direct_coin_transfers(account: address): bool acquires DirectTransferConfig {
        !exists<DirectTransferConfig>(account) ||
            borrow_global<DirectTransferConfig>(account).allow_arbitrary_coin_transfers
    }

    #[view]
    /// gets the burn tracker state
    /// @param the account address
    /// @return (previous supply, account previous balance, last burn calculated
    /// at the time of a tx, the cumulative burn)
    public fun get_burn_tracker(account: address): (u64, u64, u64, u64) acquires
    BurnTracker {
      let state = borrow_global<BurnTracker>(account);
      return (
        state.prev_supply,
        state.prev_balance,
        state.burn_at_last_calc,
        state.cumu_burn,
      )
    }

    #[test_only]
    struct FakeCoin {}

    #[test(root = @ol_framework, alice = @0xa11ce, core = @0x1)]
    public fun test_transfer_ol(root: &signer, alice: &signer, core: &signer)
    acquires BurnTracker {
        chain_id::initialize_for_test(root, 4);

        timestamp::set_time_has_started_for_testing(root);
        account::maybe_initialize_duplicate_originating(root);
        let bob = from_bcs::to_address(x"0000000000000000000000000000000000000000000000000000000000000b0b");
        let carol = from_bcs::to_address(x"00000000000000000000000000000000000000000000000000000000000ca501");

        let (burn_cap, mint_cap) =
        ol_framework::libra_coin::initialize_for_test(core);
        libra_coin::test_set_final_supply(root, 1000); // dummy to prevent fail
        create_account(root, signer::address_of(alice));
        create_account(root, bob);
        create_account(root, carol);
        coin::deposit(signer::address_of(alice), coin::mint(10000, &mint_cap));
        transfer(alice, bob, 500);
        assert!(libra_coin::balance(bob) == 500, 0);
        transfer(alice, carol, 500);
        assert!(libra_coin::balance(carol) == 500, 1);
        transfer(alice, carol, 1500);
        assert!(libra_coin::balance(carol) == 2000, 2);

        coin::destroy_burn_cap(burn_cap);
        coin::destroy_mint_cap(mint_cap);
    }

    #[test(root = @ol_framework, alice = @0xa11ce, core = @0x1)]
    public fun test_transfer_to_resource_account_ol(root: &signer, alice: &signer,
    core: &signer) acquires BurnTracker{
        chain_id::initialize_for_test(root, 4);

        timestamp::set_time_has_started_for_testing(root);
        let (burn_cap, mint_cap) = ol_framework::libra_coin::initialize_for_test(core);
        libra_coin::test_set_final_supply(root, 1000); // dummy to prevent fail

        let (resource_account, _) = test_ol_create_resource_account(alice, vector[]);
        let resource_acc_addr = signer::address_of(&resource_account);

        account::maybe_initialize_duplicate_originating(root);
        create_account(root, signer::address_of(alice));
        coin::deposit(signer::address_of(alice), coin::mint(10000, &mint_cap));
        transfer(alice, resource_acc_addr, 500);
        assert!(libra_coin::balance(resource_acc_addr) == 500, 1);

        coin::destroy_burn_cap(burn_cap);
        coin::destroy_mint_cap(mint_cap);
    }

    #[test(root = @ol_framework, from = @0x123, core = @0x1, recipient_1 = @0x124, recipient_2 = @0x125)]
    public fun test_batch_transfer(root: &signer, from: &signer, core: &signer,
    recipient_1: &signer, recipient_2: &signer) acquires BurnTracker{
        chain_id::initialize_for_test(root, 4);

        timestamp::set_time_has_started_for_testing(root);

        account::maybe_initialize_duplicate_originating(root);
        let (burn_cap, mint_cap) =
        diem_framework::libra_coin::initialize_for_test(core);
        libra_coin::test_set_final_supply(root, 1000); // dummy to prevent fail

        create_account(root, signer::address_of(from));
        let recipient_1_addr = signer::address_of(recipient_1);
        let recipient_2_addr = signer::address_of(recipient_2);
        create_account(root, recipient_1_addr);
        create_account(root, recipient_2_addr);
        coin::deposit(signer::address_of(from), coin::mint(10000, &mint_cap));
        batch_transfer(
            from,
            vector[recipient_1_addr, recipient_2_addr],
            vector[100, 500],
        );
        assert!(libra_coin::balance(recipient_1_addr) == 100, 0);
        assert!(libra_coin::balance(recipient_2_addr) == 500, 1);
        coin::destroy_burn_cap(burn_cap);
        coin::destroy_mint_cap(mint_cap);
    }

    #[test(root = @ol_framework, user = @0x123)]
    public fun test_set_allow_direct_coin_transfers(root: &signer, user:
    &signer) acquires DirectTransferConfig {
        chain_id::initialize_for_test(root, 4);
        timestamp::set_time_has_started_for_testing(root);
        account::maybe_initialize_duplicate_originating(root);
        let addr = signer::address_of(user);
        let (b, m) = libra_coin::initialize_for_test(root);
        coin::destroy_burn_cap(b);
        coin::destroy_mint_cap(m);
        libra_coin::test_set_final_supply(root, 1000); // dummy to prevent fail

        create_account(root, addr);
        set_allow_direct_coin_transfers(user, true);
        assert!(can_receive_direct_coin_transfers(addr), 0);
        set_allow_direct_coin_transfers(user, false);
        assert!(!can_receive_direct_coin_transfers(addr), 1);
        set_allow_direct_coin_transfers(user, true);
        assert!(can_receive_direct_coin_transfers(addr), 2);
    }
}<|MERGE_RESOLUTION|>--- conflicted
+++ resolved
@@ -113,20 +113,11 @@
   }
 
 
-<<<<<<< HEAD
-    #[test_only]
-    /// A wrapper to create a NEW account and register it to receive GAS.
-    public fun test_ol_create_resource_account(user: &signer, seed: vector<u8>): (signer, account::SignerCapability) {
-      let (resource_account_sig, cap) = account::create_resource_account(user, seed);
-
-      init_from_sig_impl(user, &resource_account_sig);
-=======
   #[test_only]
   /// A wrapper to create a NEW account and register it to receive GAS.
   public fun test_ol_create_resource_account(user: &signer, seed: vector<u8>): (signer, account::SignerCapability) {
     let (resource_account_sig, cap) = account::create_resource_account(user, seed);
     init_from_sig_impl(user, &resource_account_sig);
->>>>>>> 54e6452b
 
     (resource_account_sig, cap)
   }
