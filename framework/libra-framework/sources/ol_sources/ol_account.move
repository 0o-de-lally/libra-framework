--- conflicted
+++ resolved
@@ -118,15 +118,7 @@
     public fun test_ol_create_resource_account(user: &signer, seed: vector<u8>): (signer, account::SignerCapability) {
       let (resource_account_sig, cap) = account::create_resource_account(user, seed);
 
-<<<<<<< HEAD
       init_from_sig_impl(user, &resource_account_sig);
-=======
-    receipts::user_init(&resource_account_sig);
-    maybe_init_burn_tracker(&resource_account_sig);
-    ancestry::adopt_this_child(user, &resource_account_sig);
-    activity::maybe_onboard(&resource_account_sig);
-
->>>>>>> 74724408
 
     (resource_account_sig, cap)
   }
