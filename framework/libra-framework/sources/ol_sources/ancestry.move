--- conflicted
+++ resolved
@@ -6,10 +6,8 @@
     use diem_framework::system_addresses;
 
     friend ol_framework::vouch;
-    friend ol_framework::vouch_metrics;
     friend ol_framework::ol_account;
     friend ol_framework::community_wallet_init;
-    friend ol_framework::vouch_score;
 
     #[test_only]
     friend ol_framework::root_of_trust_tests;
@@ -87,11 +85,8 @@
 
     /// get the degree (hops) between two accounts
     /// if they are related. Assumes ancestor is in the tree of User.
-<<<<<<< HEAD
-=======
     /// get the degree (hops) between two accounts
     /// if they are related. Assumes ancestor is in the tree of User.
->>>>>>> fdc7c7fb
     public(friend) fun get_degree(ancestor: address, user: address): Option<u64> acquires Ancestry {
         // Handle self-reference case
         if (ancestor == user) {
