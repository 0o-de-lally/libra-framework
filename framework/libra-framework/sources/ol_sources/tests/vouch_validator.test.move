--- conflicted
+++ resolved
@@ -7,11 +7,6 @@
   use ol_framework::mock;
   use ol_framework::proof_of_fee;
 
-<<<<<<< HEAD
-  use diem_std::debug::print;
-
-=======
->>>>>>> 9d39e735
   // Happy Day scenarios
   #[test(root = @ol_framework, alice = @0x1000a, bob = @0x1000b, carol = @0x1000c)]
   fun vouch_for_unrelated(root: &signer, alice: &signer, carol: &signer) {
@@ -144,20 +139,9 @@
     // alice vouches for bob
     vouch::vouch_for(alice, @0x1000b);
 
-<<<<<<< HEAD
-    // check alice
-    print(&11001);
-
     let (given_vouches, given_epochs) = vouch::get_given_vouches(@0x1000a);
     assert!(given_vouches == vector[@0x1000b], 73570005);
     assert!(given_epochs == vector[0], 73570006);
-    print(&11001);
-
-=======
-    let (given_vouches, given_epochs) = vouch::get_given_vouches(@0x1000a);
-    assert!(given_vouches == vector[@0x1000b], 73570005);
-    assert!(given_epochs == vector[0], 73570006);
->>>>>>> 9d39e735
     // check bob
     let (received_vouches, received_epochs) = vouch::get_received_vouches(@0x1000b);
     assert!(received_vouches == vector[@0x1000a], 73570007);
@@ -170,11 +154,6 @@
 
     // alice vouches for bob again
     vouch::vouch_for(alice, @0x1000b);
-<<<<<<< HEAD
-    print(&11005);
-
-=======
->>>>>>> 9d39e735
     // check alice
     let (given_vouches, given_epochs) = vouch::get_given_vouches(@0x1000a);
     assert!(given_vouches == vector[@0x1000b], 73570005);
@@ -223,15 +202,9 @@
     vouch::revoke(alice, @0x1000b);
   }
 
-<<<<<<< HEAD
-  #[test(root = @ol_framework, alice = @0x1000a, bob = @0x1000b, v1 = @0x10001, v2 = @0x10002, v3 = @0x10003, v4 = @0x10004, v5 = @0x10005, v6 = @0x10006, v7 = @0x10007, v8 = @0x10008, v9 = @0x10009, v10 = @0x10010)]
-  #[expected_failure(abort_code = 196618, location = ol_framework::vouch)]
-  fun vouch_over_max(root: &signer, alice: &signer, v1: &signer, v2: &signer, v3: &signer, v4: &signer, v5: &signer, v6: &signer, v7: &signer, v8: &signer, v9: &signer, v10: &signer) {
-=======
   #[test(root = @ol_framework, alice = @0x1000a)]
   #[expected_failure(abort_code = 196618, location = ol_framework::vouch_limits)]
   fun vouch_over_max_received(root: &signer, alice: &signer) {
->>>>>>> 9d39e735
     // create vals without vouches
     mock::genesis_n_vals(root, 2);
     // mock::create_validator_accounts(root, 2, true);
