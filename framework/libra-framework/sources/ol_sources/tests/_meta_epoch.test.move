--- conflicted
+++ resolved
@@ -50,20 +50,4 @@
     assert!(b == 1, 10002);
   }
 
-<<<<<<< HEAD
-  // #[test(root = @ol_framework)]
-  // fun test_reconfigure_mock_trigger(root: signer) {
-  //   mock::ol_test_genesis(&root);
-  //   mock::ol_initialize_coin(&root);
-  //   let a = reconfiguration::get_current_epoch();
-
-  //   mock::trigger_epoch(&root);
-  //   let b = reconfiguration::get_current_epoch();
-
-  //   assert!(a == 0, 10001);
-  //   assert!(b == 1, 10002);
-
-  // }
-=======
->>>>>>> 0dbd5df8
 }