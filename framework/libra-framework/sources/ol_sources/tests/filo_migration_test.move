#[test_only]
module ol_framework::test_filo_migration {
  use std::signer;
  use diem_framework::account;
  use ol_framework::activity;
  use ol_framework::founder;
  use ol_framework::ol_account;
  use ol_framework::mock;
  use ol_framework::slow_wallet;
  use ol_framework::reauthorization;
  use ol_framework::vouch;

  fun setup_one_v7_account(framework: &signer, bob: &signer) {
    mock::ol_test_genesis(framework);
    // emulate the state of a pre-migration v7 account
    // Founder account in V7 should not have
    // post-migration structs: Founder, Vouch, SlowWallet
    let b_addr = signer::address_of(bob);
    ol_account::test_emulate_v7_account(framework, b_addr);
    // check correct setup
    assert!(account::exists_at(b_addr), 735701);
    assert!(!vouch::is_init(b_addr), 735701);
    assert!(!founder::is_founder(b_addr), 735702);
    assert!(!activity::has_ever_been_touched(b_addr), 735703);
    // setup a v7 account without slow wallet.
    assert!(!slow_wallet::is_slow(b_addr), 735704);
  }

  #[test(framework = @0x1, bob = @0x1000b)]
  /// V7 user accounts should not have structs initialized
  fun meta_correct_v7_emulation(framework: &signer, bob: &signer) {
    setup_one_v7_account(framework, bob);
  }

  #[test(framework = @0x1, bob = @0x1000b)]

  /// simulating a transaction validation should not
  /// error out
  fun v7_accept_tx_validation(framework: &signer, bob: &signer) {
    setup_one_v7_account(framework, bob);
    mock::simulate_transaction_validation(bob);

  }

  #[test(framework = @0x1, bob = @0x1000b)]
  /// V7 accounts get migrated to Founder on first tx
  fun v7_migrates_lazily_on_tx(framework: &signer, bob: &signer) {
    setup_one_v7_account(framework, bob);

    //////// user sends migration tx ////////
    mock::simulate_transaction_validation(bob);
    // safety check: should not error if called again, lazy init
    mock::simulate_transaction_validation(bob);
    //////// end migration tx ////////

    let b_addr = signer::address_of(bob);
    // now the post-migration state should exist
    assert!(vouch::is_init(b_addr), 735706);
    assert!(founder::is_founder(b_addr), 735707);
    assert!(activity::has_ever_been_touched(b_addr), 735708);
    assert!(slow_wallet::is_slow(b_addr), 735709);
    // however the vouch is not sufficient
    assert!(!founder::has_friends(b_addr), 7357010);

  }

  #[test(framework = @0x1, bob = @0x1000b)]
  /// All "founder" accounts should be on equal footing,
  /// restarting the unlocking rate.
  fun v7_test_equal_footing_balance(framework: &signer, bob: &signer) {
    setup_one_v7_account(framework, bob);
    let b_addr = signer::address_of(bob);


    // emulate the state of a pre-migration v7 account
    // with 1000 coins total, which are all unlocked
    mock::ol_mint_to(framework, b_addr, 1000);
    let (unlocked, total) = ol_account::balance(b_addr);
    assert!(unlocked == 0, 735701);
    assert!(total == 1000, 735702);

    //////// user sends migration tx ////////
    // The first time the user touches the account with a transaction
    // the migration should happen
    mock::simulate_transaction_validation(bob);
    //////// end migration tx ////////

    let (unlocked, total) = ol_account::balance(b_addr);
    assert!(unlocked == 0, 735708);
    assert!(total == 1000, 735709);
  }

  #[test(framework = @0x1, bob = @0x1000b)]
  /// V7 accounts (Founder) which WERE previously slow wallets
  /// will not continue unlocking until migration happens.
  fun v7_slow_wallets_should_not_unlock(framework: &signer, bob: &signer) {
    setup_one_v7_account(framework, bob);
    let b_addr = signer::address_of(bob);

    mock::ol_mint_to(framework, b_addr, 1000);
    let (unlocked, total) = ol_account::balance(b_addr);
    assert!(unlocked == 0, 735705);
    assert!(total == 1000, 735706);

    let mocked_unlock_amount = 50;
    // Emulate a V7 slow wallet
    slow_wallet::test_set_slow_wallet(framework, bob,
    mocked_unlock_amount, mocked_unlock_amount);
    // check setup is correct
    // now it should be a slow wallet
    assert!(slow_wallet::is_slow(b_addr), 735707);
    let (unlocked, _total) = ol_account::balance(b_addr);
    assert!(unlocked == 0, 735708);

    // CHECK THAT THE BALANCE DOES NOT SHOW PREVIOUS UNLOCK
    let (unlocked, _total) = ol_account::balance(b_addr);
    assert!(unlocked == 0, 735709);
    assert!(unlocked != mocked_unlock_amount, 735709);

    let locked_supply_pre = slow_wallet::get_locked_supply();

    // the test:
    // Post V8, yet prior to user's migration,
    // there should be no drip
    slow_wallet::test_epoch_drip(framework, 10);
    let (unlocked_post_epoch, total_post_epoch) = ol_account::balance(b_addr);
    assert!(unlocked_post_epoch == 0, 7357010);
    assert!(unlocked_post_epoch == unlocked, 7357011);
    assert!(total_post_epoch == total, 7357012);

    // finally check that the global locked supply hasn't changed
    let locked_supply_post = slow_wallet::get_locked_supply();
    assert!(locked_supply_pre == locked_supply_post, 7357013);
  }

  #[test(framework = @0x1, marlon = @0x1234, bob = @0x1000b)]
  #[expected_failure(abort_code = 196609, location = 0x1::reauthorization)]
  /// V7 accounts (Founder) should not be able to transfer
  /// unless the migration structs are initialized
  /// NOTE: not sure how it would be possible since that
  /// on the first transaction verification, the migration
  /// should happen lazily.
  fun v7_should_not_transfer_until_migrated(framework: &signer, bob: &signer, marlon: address) {
    setup_one_v7_account(framework, bob);
    let b_addr = signer::address_of(bob);

    // give bob some coins, unlocked leftover from V7.
    mock::ol_mint_to(framework, b_addr, 1000);
    let (unlocked, total) = ol_account::balance(b_addr);
    assert!(unlocked == 0, 735705);
    assert!(total == 1000, 735706);

    assert!(!activity::has_ever_been_touched(b_addr), 735707);
    // uses transfer entry function
    ol_account::transfer(bob, marlon, 33);

    // //////// user sends migration tx ////////
    // // The first time the user touches the account with a transaction
    // // the migration should happen
    // simulate_transaction_validation(bob);
    // //////// end migration tx ////////
  }

  #[test(framework = @0x1, marlon = @0x1234, bob = @0x1000b)]
  #[expected_failure(abort_code = 196614, location = 0x1::ol_account)]
  /// can transfer after migration but not if balance is zero (no drips occurred).
  /// This test will have a different error code
  fun v7_would_have_no_unlocked_immediately(framework: &signer, bob: &signer, marlon: address) {
    setup_one_v7_account(framework, bob);
    let b_addr = signer::address_of(bob);

    // give bob some coins, unlocked leftover from V7.
    mock::ol_mint_to(framework, b_addr, 1000);
    let (unlocked, total) = ol_account::balance(b_addr);
    assert!(unlocked == 0, 735705);
    assert!(total == 1000, 735706);

    assert!(!activity::has_ever_been_touched(b_addr), 735707);

    //////// user sends migration tx ////////
    // The first time the user touches the account with a transaction
    // the migration should happen
<<<<<<< HEAD
    simulate_transaction_validation(bob);
    founder::test_mock_friendly(framework, bob);
=======
    mock::simulate_transaction_validation(bob);
>>>>>>> df7d44a0
    //////// end migration tx ////////

    // uses transfer entry function
    ol_account::transfer(bob, marlon, 33);
  }

  #[test(framework = @0x1, marlon = @0x1234, bob = @0x1000b)]
  #[expected_failure(abort_code = 196614, location = 0x1::ol_account)]

  /// There will be no epoch drip until a founder account is reauthorized
  fun v7_drip_fails_without_vouches(framework: &signer, bob: &signer, marlon: address) {
    setup_one_v7_account(framework, bob);
    let b_addr = signer::address_of(bob);

    // give bob some coins, unlocked leftover from V7.
    mock::ol_mint_to(framework, b_addr, 1000);
    let (unlocked, total) = ol_account::balance(b_addr);
    assert!(unlocked == 0, 735705);
    assert!(total == 1000, 735706);

    assert!(!activity::has_ever_been_touched(b_addr), 735707);
    assert!(!reauthorization::is_v8_authorized(b_addr), 735708);

    //////// user sends migration tx ////////
    // The first time the user touches the account with a transaction
    // the migration should happen
    mock::simulate_transaction_validation(bob);
    //////// end migration tx ////////

    assert!(vouch::is_init(b_addr), 735706);
    assert!(founder::is_founder(b_addr), 735707);
    assert!(activity::has_ever_been_touched(b_addr), 735708);
    assert!(slow_wallet::is_slow(b_addr), 735709);
    // however the vouch is not sufficient
    assert!(!founder::has_friends(b_addr), 7357010);

    slow_wallet::test_epoch_drip(framework, 100);

    founder::test_mock_friendly(framework, bob);
    let (unlocked_post, _total_post) = ol_account::balance(b_addr);
    assert!(unlocked_post == 0, 735706);

    // uses transfer entry function
    ol_account::transfer(bob, marlon, 33);
  }

  /// Once there is an epoch drip and the user was migrated
  /// transfers should work normally
  fun v7_fails_without_vouches(framework: &signer, bob: &signer, marlon: address) {
    setup_one_v7_account(framework, bob);
    let b_addr = signer::address_of(bob);

    // give bob some coins, unlocked leftover from V7.
    mock::ol_mint_to(framework, b_addr, 1000);
    let (unlocked, total) = ol_account::balance(b_addr);
    assert!(unlocked == 0, 735705);
    assert!(total == 1000, 735706);

    assert!(!activity::has_ever_been_touched(b_addr), 735707);
    assert!(!reauthorization::is_v8_authorized(b_addr), 735708);

    //////// user sends migration tx ////////
    // The first time the user touches the account with a transaction
    // the migration should happen
    mock::simulate_transaction_validation(bob);
    //////// end migration tx ////////
    slow_wallet::test_epoch_drip(framework, 100);

    // uses transfer entry function
    ol_account::transfer(bob, marlon, 33);
  }

  #[test(framework = @0x1, marlon = @0x1234, bob = @0x1000b)]
  /// Once there is an epoch drip and the user was migrated
  /// transfers should work normally
  fun v7_activate_and_transfer_happy(framework: &signer, bob: &signer, marlon: address) {
    setup_one_v7_account(framework, bob);
    let b_addr = signer::address_of(bob);

    // give bob some coins, unlocked leftover from V7.
    mock::ol_mint_to(framework, b_addr, 1000);
    let (unlocked, total) = ol_account::balance(b_addr);
    assert!(unlocked == 0, 735705);
    assert!(total == 1000, 735706);

    assert!(!activity::has_ever_been_touched(b_addr), 735707);
    assert!(!reauthorization::is_v8_authorized(b_addr), 735708);

    //////// user sends migration tx ////////
    // The first time the user touches the account with a transaction
    // the migration should happen
    mock::simulate_transaction_validation(bob);
    //////// end migration tx ////////

    founder::test_mock_friendly(framework, bob);
    // should now be authorized
    assert!(reauthorization::is_v8_authorized(b_addr), 735708);

    // on the next epoch should resume dripping
    slow_wallet::test_epoch_drip(framework, 100);

    // uses transfer entry function
    ol_account::transfer(bob, marlon, 33);
  }
}<|MERGE_RESOLUTION|>--- conflicted
+++ resolved
@@ -180,12 +180,8 @@
     //////// user sends migration tx ////////
     // The first time the user touches the account with a transaction
     // the migration should happen
-<<<<<<< HEAD
-    simulate_transaction_validation(bob);
     founder::test_mock_friendly(framework, bob);
-=======
-    mock::simulate_transaction_validation(bob);
->>>>>>> df7d44a0
+    mock::simulate_transaction_validation(bob);
     //////// end migration tx ////////
 
     // uses transfer entry function
