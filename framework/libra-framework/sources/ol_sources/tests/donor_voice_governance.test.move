--- conflicted
+++ resolved
@@ -45,20 +45,12 @@
 
       let (percent_approval, turnout_percent, threshold_needed_to_pass, epoch_deadline, minimum_turnout_required, _is_complete, _approved) =  donor_voice_governance::get_reauth_tally(dv_address, ballot_id);
 
-<<<<<<< HEAD
-        assert!(percent_approval == 10000, 7357001);
-        assert!(turnout_percent == 6666, 7357002);
-        assert!(threshold_needed_to_pass == 6461, 7357003);
-        assert!(epoch_deadline == 30, 7357004);
-        // uses testnet turnout of 5%
-        assert!(minimum_turnout_required == 500, 7357005);
-=======
       assert!(percent_approval == 10000, 7357001);
       assert!(turnout_percent == 6666, 7357002);
       assert!(threshold_needed_to_pass == 6461, 7357003);
       assert!(epoch_deadline == 30, 7357004);
-      assert!(minimum_turnout_required == 1250, 7357005);
->>>>>>> 633fbf49
+      // uses testnet turnout of 5%
+      assert!(minimum_turnout_required == 500, 7357005);
     }
 
     #[test(framework = @ol_framework, marlon_sponsor = @0x1234)]
