//////// SLOW WALLETS ////////
// Slow wallets have a limited amount available to transfer between accounts.
// Using Coins for network operations has no limit. Sending funds to DonorDirected wallets is also unlimited. Coins are free and clear user's property.
// Every epoch a new amount is made available (unlocked)
// slow wallets can use the normal payment and transfer mechanisms to move
// the unlocked amount.

module ol_framework::slow_wallet {
  use std::error;
  use std::event;
  use std::signer;
  use std::vector;
  use diem_framework::account;
  use diem_framework::system_addresses;
  use ol_framework::libra_coin;
  use ol_framework::reauthorization;
  use ol_framework::sacred_cows;
  use ol_framework::testnet;

  // use diem_std::debug::print;

  friend diem_framework::genesis;
  friend ol_framework::ol_account;
  friend ol_framework::transaction_fee;
  friend ol_framework::epoch_boundary;
  friend ol_framework::filo_migration;

  #[test_only]
  friend ol_framework::test_slow_wallet;
  #[test_only]
  friend ol_framework::test_pof;
  #[test_only]
  friend ol_framework::mock;
  #[test_only]
  friend ol_framework::test_boundary;



  /// genesis failed to initialized the slow wallet registry
  const EGENESIS_ERROR: u64 = 1;

  /// Maximum possible aggregatable coin value.
  const MAX_U64: u128 = 18446744073709551615;

    struct SlowWallet has key, drop {
        unlocked: u64,
        transferred: u64,
    }

    // the drip event at end of epoch
    struct DripEvent has drop, store {
      value: u64,
      users: u64,
    }

    struct SlowWalletList has key {
        list: vector<address>,
        drip_events: event::EventHandle<DripEvent>,
    }

    public(friend) fun initialize(framework: &signer){
      system_addresses::assert_ol(framework);
      if (!exists<SlowWalletList>(@ol_framework)) {
        move_to<SlowWalletList>(framework, SlowWalletList {
          list: vector::empty<address>(),
          drip_events: account::new_event_handle<DripEvent>(framework)
        });
      }
    }

    /// one time function for all founder accounts to migrate
    /// on close of Level 7 FILO upgrade
    public(friend) fun filo_migration_reset(sig: &signer) acquires SlowWallet, SlowWalletList {
        assert!(exists<SlowWalletList>(@ol_framework), error::invalid_argument(EGENESIS_ERROR));

        let addr = signer::address_of(sig);
        let list = slow_wallets_to_unlock();
        if (!vector::contains<address>(&list, &addr)) {
            let s = borrow_global_mut<SlowWalletList>(@ol_framework);
            vector::push_back(&mut s.list, addr);
        };

        if (!exists<SlowWallet>(addr)) {
          move_to<SlowWallet>(sig, SlowWallet {
            // I feel as naked as the hour that I was born
            // Running wild with you right through
            // This coming storm that's gonna form
            // And tear our world apart

            // Love is a long game we can play
            // You turn to me and say
            // Let's break these rules
            // No use in playing it cool
            // No separation, you and I
            unlocked: 0,
            transferred: 0,
          });
        } else {
          let state = borrow_global_mut<SlowWallet>(addr);
          state.unlocked = 0;
        }
    }

    /// Users can change their account to slow, by calling the entry function
    /// Warning: this is permanent for the account. There's no way to
    /// reverse a "slow wallet".
    public entry fun user_set_slow(sig: &signer) acquires SlowWalletList {
      set_slow(sig);
    }

    /// implementation of setting slow wallet
    fun set_slow(sig: &signer) acquires SlowWalletList {
      assert!(exists<SlowWalletList>(@ol_framework), error::invalid_argument(EGENESIS_ERROR));

        let addr = signer::address_of(sig);
        let list = get_slow_list();
        if (!vector::contains<address>(&list, &addr)) {
            let s = borrow_global_mut<SlowWalletList>(@ol_framework);
            vector::push_back(&mut s.list, addr);
        };

        if (!exists<SlowWallet>(signer::address_of(sig))) {
          move_to<SlowWallet>(sig, SlowWallet {
            unlocked: libra_coin::balance(addr),
            transferred: 0,
          });
        }
    }

    /// helper to get the unlocked and total balance. (unlocked, total)
<<<<<<< HEAD
    public(friend) fun unlocked_and_total(addr: address): (u64, u64) acquires SlowWallet{
=======
    public(friend) fun unlocked_and_total(addr: address): (u64, u64) acquires SlowWallet {
>>>>>>> 74724408

      // this is a normal account, so return the normal balance
      let total = libra_coin::balance(addr);
      if (!reauthorization::is_v8_authorized(addr)) {
        return (0, total)
      };

      if (exists<SlowWallet>(addr)) {
        let s = borrow_global<SlowWallet>(addr);
        return (s.unlocked, total)
      };

      // if the account has no SlowWallet tracker, then everything is unlocked.
      (total, total)
    }

    /// VM causes the slow wallet to unlock by X amount
    /// @return tuple of 2
    /// 0: bool, was this successful
    /// 1: u64, how much was dripped
    public(friend) fun slow_wallet_epoch_drip(vm: &signer, amount: u64): (bool, u64) acquires
    SlowWallet, SlowWalletList{
      system_addresses::assert_ol(vm);
      assert!(exists<SlowWalletList>(@ol_framework), error::invalid_argument(EGENESIS_ERROR));

      let list = slow_wallets_to_unlock();

      let len = vector::length<address>(&list);
      if (len == 0) return (false, 0);
      let accounts_updated: u64 = 0;
      let i = 0;
      while (i < len) {
        let addr = vector::borrow<address>(&list, i);
        let user_balance = libra_coin::balance(*addr);
        if (!exists<SlowWallet>(*addr)) continue; // NOTE: formal verification caught this, not sure how it's possible

        let state = borrow_global_mut<SlowWallet>(*addr);

        // TODO implement this as a `spec`
        if ((state.unlocked as u128) + (amount as u128) >= MAX_U64) continue;

        let next_unlock = state.unlocked + amount;
        state.unlocked = if (next_unlock > user_balance) {
          // the user might have reached the end of the unlock period, and all
          // is unlocked
          user_balance
        } else {
          next_unlock
        };

        // it may be that some accounts were not updated, so we can't report
        // success unless that was the case.
        spec {
          assume accounts_updated + 1 < MAX_U64;
        };

        accounts_updated = accounts_updated + 1;

        i = i + 1;
      };

      emit_drip_event(vm, amount, accounts_updated);
      (accounts_updated==len, amount)
    }


    /// send a drip event notification with the totals of epoch
    fun emit_drip_event(root: &signer, value: u64, users: u64) acquires SlowWalletList {
        system_addresses::assert_ol(root);
        let state = borrow_global_mut<SlowWalletList>(@ol_framework);
        event::emit_event(
          &mut state.drip_events,
          DripEvent {
              value,
              users,
          },
      );
    }

    /// wrapper to both attempt to adjust the slow wallet tracker
    /// on the sender and recipient.
    /// if either account is not a slow wallet no tracking
    /// will happen on that account.
    /// Sould never abort.
    public(friend) fun maybe_track_slow_transfer(payer: address, recipient: address, amount: u64) acquires SlowWallet {
      maybe_track_unlocked_withdraw(payer, amount);
      maybe_track_unlocked_deposit(recipient, amount);
    }
    /// if a user spends/transfers unlocked coins we need to track that spend
    public(friend) fun maybe_track_unlocked_withdraw(payer: address, amount:
    u64) acquires SlowWallet {

      if (!exists<SlowWallet>(payer)) return;
      let s = borrow_global_mut<SlowWallet>(payer);

      spec {
        assume s.transferred + amount < MAX_U64;
      };

      s.transferred = s.transferred + amount;

      // THE VM is able to overdraw an account's unlocked amount.
      // in that case we need to check for zero.
      if (s.unlocked > amount) {
        s.unlocked = s.unlocked - amount;
      } else {
        s.unlocked = 0;
      }

    }

    /// when a user receives unlocked coins from another user, those coins
    /// always remain unlocked.
    public(friend) fun maybe_track_unlocked_deposit(recipient: address, amount: u64) acquires SlowWallet {
      if (!exists<SlowWallet>(recipient)) return;
      let state = borrow_global_mut<SlowWallet>(recipient);

      // TODO:
      // unlocked amount cannot be greater than total
      // this will not halt, since it's the VM that may call this.
      // but downstream code needs to check this
      state.unlocked = state.unlocked + amount;
    }

    /// Every epoch the system will drip a fixed amount
    /// @return tuple of 2
    /// 0: bool, was this successful
    /// 1: u64, how much was dripped
    public(friend) fun on_new_epoch(vm: &signer): (bool, u64) acquires SlowWallet, SlowWalletList {
      system_addresses::assert_ol(vm);
      slow_wallet_epoch_drip(vm, sacred_cows::get_slow_drip_const())
    }

    ///////// GETTERS ////////

    #[view]
    public fun is_slow(addr: address): bool {
      exists<SlowWallet>(addr)
    }

    #[view]
    /// Returns the amount of unlocked funds for a slow wallet.
    public fun unlocked_amount(addr: address): u64 acquires SlowWallet {
      // if the account has never been activated, the unlocked amount is
      // zero despite the state (which is stale, until there is a migration).
      if (!reauthorization::is_v8_authorized(addr)) {
        return 0
      };

      // this is a normal account, so return the normal balance
      if (exists<SlowWallet>(addr)) {
        let s = borrow_global<SlowWallet>(addr);
        return s.unlocked
      };

      libra_coin::balance(addr)
    }

    #[view]
    /// Returns the amount of slow wallet transfers tracked
    public fun transferred_amount(addr: address): u64 acquires SlowWallet{
      // this is a normal account, so return the normal balance
      if (exists<SlowWallet>(addr)) {
        let s = borrow_global<SlowWallet>(addr);
        return s.transferred
      };
      0
    }

    #[view]
    // Getter for retrieving the list of slow wallets.
    // NOTE: this includes all slow wallets, active or not.
    public fun get_slow_list(): vector<address> acquires SlowWalletList{
      if (exists<SlowWalletList>(@ol_framework)) {
        let s = borrow_global<SlowWalletList>(@ol_framework);
        return *&s.list
      } else {
        return vector::empty<address>()
      }
    }

    #[view]
    /// filter the slow wallet list based on whether the
    /// account has the Activity struct from activity.move
    /// this will be the indication that they have already migrated
    /// until then they will not be unlocking.
    public fun slow_wallets_to_unlock(): vector<address> acquires SlowWalletList{
      let slow_list = get_slow_list();
      let slow_list_len = vector::length<address>(&slow_list);
      let active_slow_wallets = vector::empty<address>();
      let i = 0;
      while (i < slow_list_len) {
        let addr = vector::borrow<address>(&slow_list, i);
        if (reauthorization::is_v8_authorized(*addr)) {
          vector::push_back(&mut active_slow_wallets, *addr);
        };
        i = i + 1;
      };
      active_slow_wallets
    }

    #[view]
    // Getter for retrieving the list of slow wallets.
    public fun get_locked_supply(): u64 acquires SlowWalletList, SlowWallet{
      let list = get_slow_list();
      let sum = 0;
      // Not for each account, we need to check if they are active or
      // not (migrated to v8 or not). Inactive accounts should have
      // the total balance count to the locked supply.

      vector::for_each(list, |addr| {
        let (u, t) = unlocked_and_total(addr);
        let is_active = reauthorization::is_v8_authorized(addr);
        if (!is_active) {
          sum = sum + t;
        } else if (t > u) {
          sum = sum + (t-u);
        }
      });
      sum
    }

    //////// MIGRATIONS ////////

    /// private function which can only be called at genesis
    /// must apply the coin split factor.
    /// TODO: make this private with a public test helper
    fun set_slow_wallet_state(
      framework: &signer,
      user: &signer,
      unlocked: u64,
      transferred: u64,
    ) acquires SlowWallet, SlowWalletList {
      system_addresses::assert_diem_framework(framework);

      let user_addr = signer::address_of(user);
      if (!exists<SlowWallet>(user_addr)) {
        move_to<SlowWallet>(user, SlowWallet {
          unlocked,
          transferred,
        });

        update_slow_list(framework, user);
      } else {
        let state = borrow_global_mut<SlowWallet>(user_addr);
        state.unlocked = unlocked;
        state.transferred = transferred;
      }
    }

    /// private function which can only be called at genesis
    /// sets the list of accounts that are slow wallets.
    fun update_slow_list(
      framework: &signer,
      user: &signer,
    ) acquires SlowWalletList{
      system_addresses::assert_diem_framework(framework);
      if (!exists<SlowWalletList>(@ol_framework)) {
        initialize(framework); //don't abort
      };
      let state = borrow_global_mut<SlowWalletList>(@ol_framework);
      let addr = signer::address_of(user);
      if (!vector::contains(&state.list, &addr)) {
        vector::push_back(&mut state.list, addr);
      }
    }


    // Commit note: deprecated function from v6->v7 migration

    //////// TEST HELPERS /////////

    #[test_only]
    public fun test_set_slow_wallet(
      vm: &signer,
      user: &signer,
      unlocked: u64,
      transferred: u64,
    ) acquires SlowWallet, SlowWalletList {
      testnet::assert_testnet(vm);

      set_slow_wallet_state(
        vm,
        user,
        unlocked,
        transferred
      )
    }

    #[test_only]
    public fun test_epoch_drip(
      vm: &signer,
      amount: u64,
    ) acquires SlowWallet, SlowWalletList {
      testnet::assert_testnet(vm);
      slow_wallet_epoch_drip(vm, amount);
    }

    ////////// SMOKE TEST HELPERS //////////
    // cannot use the #[test_only] attribute in smoke tests
    public entry fun smoke_test_vm_unlock(
      smoke_test_core_resource: &signer,
      user_addr: address,
      unlocked: u64,
      transferred: u64,
    ) acquires SlowWallet {

      system_addresses::assert_core_resource(smoke_test_core_resource);
      testnet::assert_testnet(smoke_test_core_resource);
      let state = borrow_global_mut<SlowWallet>(user_addr);
      state.unlocked = unlocked;
      state.transferred = transferred;
    }
}<|MERGE_RESOLUTION|>--- conflicted
+++ resolved
@@ -128,11 +128,7 @@
     }
 
     /// helper to get the unlocked and total balance. (unlocked, total)
-<<<<<<< HEAD
-    public(friend) fun unlocked_and_total(addr: address): (u64, u64) acquires SlowWallet{
-=======
     public(friend) fun unlocked_and_total(addr: address): (u64, u64) acquires SlowWallet {
->>>>>>> 74724408
 
       // this is a normal account, so return the normal balance
       let total = libra_coin::balance(addr);
