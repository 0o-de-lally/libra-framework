--- conflicted
+++ resolved
@@ -74,11 +74,7 @@
         assert!(exists<SlowWalletList>(@ol_framework), error::invalid_argument(EGENESIS_ERROR));
 
         let addr = signer::address_of(sig);
-<<<<<<< HEAD
-        let list = get_slow_list();
-=======
         let list = slow_wallets_to_unlock();
->>>>>>> 6a72157c
         if (!vector::contains<address>(&list, &addr)) {
             let s = borrow_global_mut<SlowWalletList>(@ol_framework);
             vector::push_back(&mut s.list, addr);
