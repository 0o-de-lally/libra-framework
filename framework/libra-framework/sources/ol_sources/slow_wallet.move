//////// SLOW WALLETS ////////
// Slow wallets have a limited amount available to transfer between accounts.
// Using Coins for network operations has no limit. Sending funds to DonorDirected wallets is also unlimited. Coins are free and clear user's property.
// Every epoch a new amount is made available (unlocked)
// slow wallets can use the normal payment and transfer mechanisms to move
// the unlocked amount.

module ol_framework::slow_wallet {
  use std::error;
  use std::event;
  use std::signer;
  use std::vector;
  use diem_framework::account;
  use diem_framework::system_addresses;
  use ol_framework::libra_coin;
  use ol_framework::reauthorization;
  use ol_framework::sacred_cows;
  use ol_framework::testnet;

  friend diem_framework::genesis;
  friend ol_framework::ol_account;
  friend ol_framework::transaction_fee;
  friend ol_framework::epoch_boundary;
  friend ol_framework::filo_migration;

  #[test_only]
  friend ol_framework::test_slow_wallet;
  #[test_only]
  friend ol_framework::test_pof;
  #[test_only]
  friend ol_framework::mock;
  #[test_only]
  friend ol_framework::test_boundary;



  /// genesis failed to initialized the slow wallet registry
  const EGENESIS_ERROR: u64 = 1;
  /// supply calculations exceed total supply
  const EINVALID_SUPPLY: u64 = 2;

  /// Maximum possible aggregatable coin value.
  const MAX_U64: u128 = 18446744073709551615;

    struct SlowWallet has key, drop {
        unlocked: u64,
        transferred: u64,
    }

    // the drip event at end of epoch
    struct DripEvent has drop, store {
      value: u64,
      users: u64,
    }

    struct SlowWalletList has key {
        list: vector<address>,
        drip_events: event::EventHandle<DripEvent>,
    }

    struct SlowSupply has key {
        total: u64,
        unlocked: u64,
        transferred: u64,
        daily_unlocked: u64,
    }

    public(friend) fun initialize(framework: &signer){
      system_addresses::assert_ol(framework);
      if (!exists<SlowWalletList>(@ol_framework)) {
        move_to<SlowWalletList>(framework, SlowWalletList {
          list: vector::empty<address>(),
          drip_events: account::new_event_handle<DripEvent>(framework)
        });
      }
    }

    /// one time function for all founder accounts to migrate
    /// on close of Level 7 FILO upgrade
    public(friend) fun filo_migration_reset(sig: &signer) acquires SlowWallet, SlowWalletList {
        // I feel as naked as the hour that I was born
        // Running wild with you right through
        // This coming storm that's gonna form
        // And tear our world apart

        set_slow(sig);

        // Love is a long game we can play
        // You turn to me and say
        // Let's break these rules
        // No use in playing it cool
        // No separation, you and I

        // for already existing accounts
        let state = borrow_global_mut<SlowWallet>(signer::address_of(sig));
        state.unlocked = 0;
        state.transferred = 0;
    }

    /// Users can change their account to slow, by calling the entry function
    /// Warning: this is permanent for the account. There's no way to
    /// reverse a "slow wallet".
    public entry fun user_set_slow(sig: &signer) acquires SlowWalletList {
      set_slow(sig);
    }

    /// implementation of setting slow wallet
    fun set_slow(sig: &signer) acquires SlowWalletList {
      assert!(exists<SlowWalletList>(@ol_framework), error::invalid_argument(EGENESIS_ERROR));

        let addr = signer::address_of(sig);
        let list = get_slow_list();
        if (!vector::contains<address>(&list, &addr)) {
            let s = borrow_global_mut<SlowWalletList>(@ol_framework);
            vector::push_back(&mut s.list, addr);
        };

        if (!exists<SlowWallet>(signer::address_of(sig))) {
          move_to<SlowWallet>(sig, SlowWallet {
            unlocked: libra_coin::balance(addr),
            transferred: 0,
          });
        }
    }

    /// helper to get the unlocked and total balance. (unlocked, total)
    public(friend) fun unlocked_and_total(addr: address): (u64, u64) acquires SlowWallet {
      // this is a normal account, so return the normal balance
      let total = libra_coin::balance(addr);
      let unlocked = unlocked_amount(addr);
      (unlocked, total)
    }

    /// VM causes the slow wallet to unlock by X amount
    /// @return tuple of 2
    /// 0: bool, was this successful
    /// 1: u64, how much was dripped
    public(friend) fun slow_wallet_epoch_drip(vm: &signer, amount: u64): (bool, u64) acquires SlowSupply, SlowWallet, SlowWalletList {
      system_addresses::assert_ol(vm);
      assert!(exists<SlowWalletList>(@ol_framework), error::invalid_argument(EGENESIS_ERROR));

      let list = slow_wallets_to_unlock();

      let len = vector::length<address>(&list);
      if (len == 0) return (false, 0);
      let accounts_updated = 0;
      let global_unlocked = 0;

      let i = 0;
      while (i < len) {
        let addr = vector::borrow<address>(&list, i);
        let user_balance = libra_coin::balance(*addr);
        if (!exists<SlowWallet>(*addr)) continue; // NOTE: formal verification caught this, not sure how it's possible

        let state = borrow_global_mut<SlowWallet>(*addr);

        // TODO implement this as a `spec`
        if ((state.unlocked as u128) + (amount as u128) >= MAX_U64) continue;

        let next_unlock = state.unlocked + amount;

        let amount_to_unlock = if (next_unlock > user_balance) {
          // the user might have reached the end of the unlock period, and all
          // is unlocked
          user_balance
        } else {
          next_unlock
        };

        global_unlocked = global_unlocked + amount_to_unlock;

        // set the new unlocked amount
        state.unlocked = amount_to_unlock;

        // it may be that some accounts were not updated, so we can't report
        // success unless that was the case.
        spec {
          assume accounts_updated + 1 < MAX_U64;
        };

        accounts_updated = accounts_updated + 1;

        i = i + 1;
      };

      if (exists<SlowSupply>(@ol_framework)) {
        let state = borrow_global_mut<SlowSupply>(@ol_framework);
        state.daily_unlocked = global_unlocked;
      }; // else we're not quite ready to track

      emit_drip_event(vm, amount, accounts_updated);
      (accounts_updated==len, amount)
    }

    /// function which runs also at the epoch boundary, to loop through
    /// all of the users in slow wallet and update the SlowSupply data
    /// structure.
    // TODO: there's duplication in running through the list multiple times
    // some are view functions, others are only called on epoch boundary.
    fun update_slow_supply(framework: &signer) acquires SlowSupply, SlowWallet, SlowWalletList {
      system_addresses::assert_diem_framework(framework);

      let (unlocked, total, transferred) = get_slow_supply();

      // migrate on the fly if it does not exist
      if (!exists<SlowSupply>(@ol_framework)) {
        move_to<SlowSupply>(framework, SlowSupply {
          total,
          unlocked,
          transferred,
          daily_unlocked: 0,
        });
      } else {
        let state = borrow_global_mut<SlowSupply>(@ol_framework);
        state.total = total;
        state.unlocked = unlocked;
        state.transferred = transferred;
      }
    }


    /// send a drip event notification with the totals of epoch
    fun emit_drip_event(root: &signer, value: u64, users: u64) acquires SlowWalletList {
        system_addresses::assert_ol(root);
        let state = borrow_global_mut<SlowWalletList>(@ol_framework);
        event::emit_event(
          &mut state.drip_events,
          DripEvent {
              value,
              users,
          },
      );
    }

    /// wrapper to both attempt to adjust the slow wallet tracker
    /// on the sender and recipient.
    /// if either account is not a slow wallet no tracking
    /// will happen on that account.
    /// Should never abort.
    public(friend) fun maybe_track_slow_transfer(payer: address, recipient: address, amount: u64) acquires SlowWallet {
      maybe_track_unlocked_withdraw(payer, amount);
      maybe_track_unlocked_deposit(recipient, amount);
    }
    /// if a user spends/transfers unlocked coins we need to track that spend
    public(friend) fun maybe_track_unlocked_withdraw(payer: address, amount:
    u64) acquires SlowWallet {

      if (!exists<SlowWallet>(payer)) return;
      let s = borrow_global_mut<SlowWallet>(payer);

      spec {
        assume s.transferred + amount < MAX_U64;
      };

      s.transferred = s.transferred + amount;

      // THE VM is able to overdraw an account's unlocked amount.
      // in that case we need to check for zero.
      if (s.unlocked > amount) {
        s.unlocked = s.unlocked - amount;
      } else {
        s.unlocked = 0;
      }

    }

    /// when a user receives unlocked coins from another user, those coins
    /// always remain unlocked.
    public(friend) fun maybe_track_unlocked_deposit(recipient: address, amount: u64) acquires SlowWallet {
      if (!exists<SlowWallet>(recipient)) return;
      let state = borrow_global_mut<SlowWallet>(recipient);

      // TODO:
      // unlocked amount cannot be greater than total
      // this will not halt, since it's the VM that may call this.
      // but downstream code needs to check this
      state.unlocked = state.unlocked + amount;
    }

    /// Every epoch the system will drip a fixed amount
    /// @return tuple of 2
    /// 0: bool, was this successful
    /// 1: u64, how much was dripped
    public(friend) fun on_new_epoch(vm: &signer): (bool, u64) acquires SlowSupply, SlowWallet, SlowWalletList {
      system_addresses::assert_ol(vm);
      let (ok, accts) = slow_wallet_epoch_drip(vm, sacred_cows::get_slow_drip_const());
      update_slow_supply(vm);
      (ok, accts)
    }

    ///////// GETTERS ////////

    #[view]
    public fun is_slow(addr: address): bool {
      exists<SlowWallet>(addr)
    }

    #[view]
    /// Returns the amount of unlocked funds for a slow wallet.
    public fun unlocked_amount(addr: address): u64 acquires SlowWallet {
      // if the account has never been activated, the unlocked amount is
      // zero despite the state (which is stale, until there is a migration).

      if (!reauthorization::is_v8_authorized(addr)) {
        return 0
      };

      if (exists<SlowWallet>(addr)) {
        // if the account has never been activated, the unlocked amount is
        // zero despite the state (which is stale, until there is a migration).
        if (!reauthorization::is_v8_authorized(addr)) {
          return 0
        };
        let s = borrow_global<SlowWallet>(addr);
        return s.unlocked
      };

      // this is a normal account, so return the normal balance

      libra_coin::balance(addr)
    }

    #[view]
    /// Returns the amount of slow wallet transfers tracked
    public fun transferred_amount(addr: address): u64 acquires SlowWallet{

      // this is a normal account, so return the normal balance
      if (exists<SlowWallet>(addr)) {
        if (!reauthorization::is_v8_authorized(addr)) {
          return 0
        };
        let s = borrow_global<SlowWallet>(addr);
        return s.transferred
      };
      0
    }

    #[view]
    // Getter for retrieving the list of slow wallets.
    // NOTE: this includes all slow wallets, active or not.
    public fun get_slow_list(): vector<address> acquires SlowWalletList{
      if (exists<SlowWalletList>(@ol_framework)) {
        let s = borrow_global<SlowWalletList>(@ol_framework);
        return *&s.list
      } else {
        return vector::empty<address>()
      }
    }

    #[view]
    /// filter the slow wallet list based on whether the
    /// account has the Activity struct from activity.move
    /// this will be the indication that they have already migrated
    /// until then they will not be unlocking.
    public fun slow_wallets_to_unlock(): vector<address> acquires SlowWalletList{
      let slow_list = get_slow_list();
      let slow_list_len = vector::length<address>(&slow_list);
      let active_slow_wallets = vector::empty<address>();
      let i = 0;
      while (i < slow_list_len) {
        let addr = vector::borrow<address>(&slow_list, i);
        if (reauthorization::is_v8_authorized(*addr)) {
          vector::push_back(&mut active_slow_wallets, *addr);
        };
        i = i + 1;
      };
      active_slow_wallets
    }

    #[view]
    // Getter for retrieving the list of slow wallets.
    public fun get_locked_supply(): u64 acquires SlowWalletList, SlowWallet{
      let (unlocked, total, _transferred) = get_slow_supply();
      if (total > unlocked) {
        return total - unlocked
      } else {
        return 0
      }
    }

    #[view]
    /// Getting the unlocked global supply means seeing what
    /// has been transferred out, and what is unlocked but not yet
    /// transferred
    public fun get_lifetime_unlocked_supply(): u64 acquires SlowWalletList, SlowWallet{
      let (unlocked, _total, transferred) = get_slow_supply();
      unlocked + transferred
    }

    #[view]
    /// Returns the aggregate statistics for all slow wallets in the system
    /// @return a tuple with three values:
    /// - unlocked: the total amount of unlocked coins across all slow wallets
    /// - total: the total balance of all slow wallet accounts
    /// - transferred: the total amount that has been transferred from all slow wallets
    public fun get_slow_supply(): (u64, u64, u64) acquires SlowWallet, SlowWalletList {
      let list = get_slow_list();
      let len = vector::length<address>(&list);

      let total = 0;
      let unlocked = 0;
      let transferred = 0;

      let i = 0;
      while (i < len) {
        let addr = vector::borrow<address>(&list, i);
        let (u, t) = unlocked_and_total(*addr);
<<<<<<< HEAD
        total = total + t;
        unlocked = unlocked + u;
        transferred = transferred + transferred_amount(*addr);
=======
        spec {
          assume total + t < MAX_U64;
          assume unlocked + u < MAX_U64;
        };

        total = total + t;
        unlocked = unlocked + u;
        transferred = transferred + transferred_amount(*addr);

        // TODO:
        // assert!(total < system_supply, error::invalid_argument(EINVALID_SUPPLY));
        // assert!(unlocked < total, error::invalid_argument(EINVALID_SUPPLY));
        // assert!(transferred < total, error::invalid_argument(EINVALID_SUPPLY));

>>>>>>> 33beaa0a
        i = i + 1;
      };

      (unlocked, total, transferred)
<<<<<<< HEAD
    }

    #[view]
    /// Get the current daily unlocking rate
    public fun get_daily_unlocking_rate(): u64 acquires SlowSupply {
        let supply = borrow_global<SlowSupply>(@ol_framework);
        supply.daily_unlocked
=======
>>>>>>> 33beaa0a
    }

    //////// MIGRATIONS ////////

    /// private function which can only be called at genesis
    /// must apply the coin split factor.
    /// TODO: make this private with a public test helper
    fun set_slow_wallet_state(
      framework: &signer,
      user: &signer,
      unlocked: u64,
      transferred: u64,
    ) acquires SlowWallet, SlowWalletList {
      system_addresses::assert_diem_framework(framework);

      let user_addr = signer::address_of(user);
      if (!exists<SlowWallet>(user_addr)) {
        move_to<SlowWallet>(user, SlowWallet {
          unlocked,
          transferred,
        });

        update_slow_list(framework, user);
      } else {
        let state = borrow_global_mut<SlowWallet>(user_addr);
        state.unlocked = unlocked;
        state.transferred = transferred;
      }
    }

    /// private function which can only be called at genesis
    /// sets the list of accounts that are slow wallets.
    fun update_slow_list(
      framework: &signer,
      user: &signer,
    ) acquires SlowWalletList{
      system_addresses::assert_diem_framework(framework);
      if (!exists<SlowWalletList>(@ol_framework)) {
        initialize(framework); //don't abort
      };
      let state = borrow_global_mut<SlowWalletList>(@ol_framework);
      let addr = signer::address_of(user);
      if (!vector::contains(&state.list, &addr)) {
        vector::push_back(&mut state.list, addr);
      }
    }


    // Commit note: deprecated function from v6->v7 migration

    //////// TEST HELPERS /////////

    #[test_only]
    public fun test_set_slow_wallet(
      vm: &signer,
      user: &signer,
      unlocked: u64,
      transferred: u64,
    ) acquires SlowWallet, SlowWalletList {
      testnet::assert_testnet(vm);

      set_slow_wallet_state(
        vm,
        user,
        unlocked,
        transferred
      )
    }

    #[test_only]
    public fun test_epoch_drip(
      vm: &signer,
      amount: u64,
    ) acquires SlowSupply, SlowWallet, SlowWalletList {
      testnet::assert_testnet(vm);
      slow_wallet_epoch_drip(vm, amount);
    }

    ////////// SMOKE TEST HELPERS //////////
    // cannot use the #[test_only] attribute in smoke tests
    public entry fun smoke_test_vm_unlock(
      smoke_test_core_resource: &signer,
      user_addr: address,
      unlocked: u64,
      transferred: u64,
    ) acquires SlowWallet {

      system_addresses::assert_core_resource(smoke_test_core_resource);
      testnet::assert_testnet(smoke_test_core_resource);
      let state = borrow_global_mut<SlowWallet>(user_addr);
      state.unlocked = unlocked;
      state.transferred = transferred;
    }
}<|MERGE_RESOLUTION|>--- conflicted
+++ resolved
@@ -405,11 +405,6 @@
       while (i < len) {
         let addr = vector::borrow<address>(&list, i);
         let (u, t) = unlocked_and_total(*addr);
-<<<<<<< HEAD
-        total = total + t;
-        unlocked = unlocked + u;
-        transferred = transferred + transferred_amount(*addr);
-=======
         spec {
           assume total + t < MAX_U64;
           assume unlocked + u < MAX_U64;
@@ -424,12 +419,10 @@
         // assert!(unlocked < total, error::invalid_argument(EINVALID_SUPPLY));
         // assert!(transferred < total, error::invalid_argument(EINVALID_SUPPLY));
 
->>>>>>> 33beaa0a
         i = i + 1;
       };
 
       (unlocked, total, transferred)
-<<<<<<< HEAD
     }
 
     #[view]
@@ -437,8 +430,6 @@
     public fun get_daily_unlocking_rate(): u64 acquires SlowSupply {
         let supply = borrow_global<SlowSupply>(@ol_framework);
         supply.daily_unlocked
-=======
->>>>>>> 33beaa0a
     }
 
     //////// MIGRATIONS ////////
