///////////////////////////////////////////////////////////////////////////
// 0L Module
// Pledge Accounts
///////////////////////////////////////////////////////////////////////////
// How does a decentralized project gather funds, without the authority of a foundation?
// 0L presents two options to builders: PledgeAccounts and DonorDirectedAccounts. Pledge accounts are coins which are the user's property
// but use strong coordination of smart contracts to guarantee funding.
// DonorDirectedAccounts are coins which are the beneficiary's property, but have strong coordination to refund, and veto account transactions.
// Regarding DonorDirectedAccounts, there is a subtype called CommunityWallets which have special properties: they can (permissionlessly) receive matching funds from the Burn Match of user/validator rewards. These have voluntary restrictions such as funds can only be transferred to slow wallet (to prevent gaming of the matching funds ), and have a purpose designed multisig n-of-m authorization for transactions.

// each of these accounts have a unique purpose, and are designed to be used in a specific way. DonorDirected accounts will be best suited to programs that have a lot of human management involved: evaluating the merit of proposals for spending. The donors need agility to spend the funds, hence they are in the user's proprty.

// PledgeAccounts are best suited for automated contributions. For charing fees algorithmically. It's also important for cases where pooled funding may not be practical or regulatorily advisable.

// The hard problem of coordination is how to get a group of people to
// fund common interest, when each person in the group
// can only pledge a small amount, and has no guarantee that the remainder
// will be filled. And once pledged there is always the risk that the
// user will renege on the pledge, this is a classic prisoner's dilemma.
// As such not even the first funds of most committed members will arrive
// because it's known that the project is doomed. This is the tragedy of
// the commons.

// Smart contracts may help, if they can be trusted. Thus the service needs
// to be provided with the highest level of shared security (no one can hold
// the key to the funds.
// Pledge Accounts are a service that the chain provides.
// The funds never leave the user's possession. They are placed in Pledged Accounts, a segregated sub-account on the user's account.
// The pledged accounts are project-specific.
// Projects which raise through pledges, can lose the pledge though a vote
// of the pledgers. There are no funds to return, instead the earmarked funds are no longer authorized for withdrawal, i.e. they return to user accounts.

// For voting we can only use the value pledged at the time of the vote,
// same for the purposes of revoking.
// Note that there's a known policy issue here, which is not addresses for
// now. A "chip bully" can add funds to the pledge, and then vote to revoke, knowing that they can get over the threshold. The current
// mitigation is to only allow Unlocked coins, which levels the playing field.
///////////////////////////////////////////////////////////////////////////


    module ol_framework::pledge_accounts{
        use std::vector;
        use std::signer;
        use std::error;
        use std::option::{Self, Option};
        use std::fixed_point64;
        use ol_framework::libra_coin::{Self, LibraCoin};
        use ol_framework::ol_account;
        use ol_framework::epoch_helper;
        use ol_framework::burn;
        use diem_framework::coin;
        use diem_framework::system_addresses;

        //use diem_std::debug::print;

        friend ol_framework::infra_escrow;
        friend ol_framework::genesis_migration;
        friend ol_framework::genesis;

<<<<<<< HEAD
        #[test_only]
        friend ol_framework::mock;

=======
>>>>>>> a2da95e1
        /// no policy at this address
        const ENO_BENEFICIARY_POLICY: u64 = 1;
        /// there is a non zero balance
        const ENON_ZERO_BALANCE: u64 = 2;
        /// pledge is not initialized
        const ENO_PLEDGE_INIT: u64 = 3;

        struct MyPledges has key {
          list: vector<PledgeAccount>
        }

        // A Pledge Account is a sub-account on a user's account.
        struct PledgeAccount has key, store {
            // project_id: vector<u8>, // a string that identifies the project
            address_of_beneficiary: address, // the address of the project, also where the BeneficiaryPolicy is stored for reference.
            amount: u64,
            pledge: coin::Coin<LibraCoin>,
            epoch_of_last_deposit: u64,
            lifetime_pledged: u64,
            lifetime_withdrawn: u64
        }

        // A struct with some rules established by the beneficiary
        // that is agreed on, upon pledge.
        // IMPORTANT: this struct cannot be modified after a pledge is made.

        struct BeneficiaryPolicy has key, store, copy {
          purpose: vector<u8>, // a string that describes the purpose of the pledge
          vote_threshold_to_revoke: u64, // Percent in two digits, no decimals: the threshold of votes, weighted by pledged balance, needed to dissolve, and revoke the pledge.
          burn_funds_on_revoke: bool, // neither the beneficiary not the pledger can get the funds back, they are burned. Changes the game theory, may be necessary to in certain cases to prevent attacks in high stakes projects.
          amount_available: u64, // The amount available to withdraw
          lifetime_pledged: u64, // Of all users
          lifetime_withdrawn: u64, // Of all users
          pledgers: vector<address>,
          // TODO: use proper table data structure. This is oldschool Libra pattern.
          table_votes_to_revoke: vector<u64>, // recalculate on each vote to revoke.
          table_revoking_electors: vector<address>, // the list of electors who have voted to revoke. They can also cancel their vote.
          total_revoke_vote: u64, // for informational purposes,
          revoked: bool, // for historical record keeping.
        }

        // convenience tracker of all beneficiaries
        struct BeneficiaryRegistry has key {
          list: vector<address>
        }

        public(friend) fun initialize(framework: &signer) {
          if (!exists<BeneficiaryRegistry>(@ol_framework)) {
              move_to(framework, BeneficiaryRegistry {
              list: vector::empty()
            })
          }
        }
        // beneficiary publishes a policy to their account.
        // NOTE: It cannot be modified after a first pledge is made!.
        public(friend) fun publish_beneficiary_policy(
          user_sig: &signer,
          purpose: vector<u8>,
          vote_threshold_to_revoke: u64,
          burn_funds_on_revoke: bool
        ) acquires BeneficiaryPolicy, BeneficiaryRegistry {
            let addr = signer::address_of(user_sig);
            if (!exists<BeneficiaryPolicy>(addr)) {
                let beneficiary_policy = BeneficiaryPolicy {
                    purpose: purpose,
                    vote_threshold_to_revoke: vote_threshold_to_revoke,
                    burn_funds_on_revoke: burn_funds_on_revoke,
                    amount_available: 0,
                    lifetime_pledged: 0,
                    lifetime_withdrawn: 0,
                    pledgers: vector::empty(),
                    table_votes_to_revoke: vector::empty(),
                    table_revoking_electors: vector::empty(),
                    total_revoke_vote: 0,
                    revoked: false

                };
                move_to(user_sig, beneficiary_policy);
                let registry = borrow_global_mut<BeneficiaryRegistry>(addr);
                vector::push_back(&mut registry.list, addr)
            } else {
              // allow the beneficiary to write drafts, and modify the policy, as long as no pledge has been made.
              let b = borrow_global_mut<BeneficiaryPolicy>(addr);
              if (vector::length(&b.pledgers) == 0) {
                b.purpose = purpose;
                b.vote_threshold_to_revoke = vote_threshold_to_revoke;
                b.burn_funds_on_revoke = burn_funds_on_revoke;
              }
            }
            // no changes can be made if a pledge has been made.
        }

        // Initialize a list of pledges on a user's account
        fun maybe_initialize_my_pledges(account: &signer) {
            if (!exists<MyPledges>(signer::address_of(account))) {
                let my_pledges = MyPledges { list: vector::empty() };
                move_to(account, my_pledges);
            }
        }

        /// saves a pledge if it exists
        public(friend) fun save_pledge(
          sig: &signer,
          address_of_beneficiary: address,
          pledge: coin::Coin<LibraCoin>
        ) acquires MyPledges, BeneficiaryPolicy {
          maybe_initialize_my_pledges(sig);
          assert!(exists<BeneficiaryPolicy>(address_of_beneficiary), error::invalid_state(ENO_BENEFICIARY_POLICY));
          let sender_addr = signer::address_of(sig);
          let (found, idx) = pledge_at_idx(&sender_addr, &address_of_beneficiary);
          if (found) {
            add_coin_to_pledge_account(sender_addr, idx, pledge)
          } else {
            create_pledge_account(sig, address_of_beneficiary, pledge)
          }
        }

        fun vm_add_to_pledge(
          vm: &signer,
          pledger: address,
          address_of_beneficiary: address,
          pledge: &mut coin::Coin<LibraCoin>
        ) acquires MyPledges, BeneficiaryPolicy {
          system_addresses::assert_ol(vm);
          assert!(exists<BeneficiaryPolicy>(address_of_beneficiary), error::invalid_state(ENO_BENEFICIARY_POLICY));

          let (found, idx) = pledge_at_idx(&pledger, &address_of_beneficiary);
          let value = coin::value(pledge);
          if (found) {
            let c = libra_coin::extract(pledge, value);
            add_coin_to_pledge_account(pledger, idx, c)
          }
          // caller of this function needs to decide what to do if the coin cannot be added. Which is why its a mutable reference.
        }

        // Create a new pledge account on a user's list of pledges
        fun create_pledge_account(
          sig: &signer,
          // project_id: vector<u8>,
          address_of_beneficiary: address,
          init_pledge: coin::Coin<LibraCoin>,
        ) acquires MyPledges, BeneficiaryPolicy {
            let account = signer::address_of(sig);
            maybe_initialize_my_pledges(sig);
            let my_pledges = borrow_global_mut<MyPledges>(account);
            let value = coin::value(&init_pledge);
            let new_pledge_account = PledgeAccount {
                address_of_beneficiary: address_of_beneficiary,
                amount: value,
                pledge: init_pledge,
                epoch_of_last_deposit: epoch_helper::get_current_epoch(),
                lifetime_pledged: value,
                lifetime_withdrawn: 0
            };
            vector::push_back(&mut my_pledges.list, new_pledge_account);

          let b = borrow_global_mut<BeneficiaryPolicy>(address_of_beneficiary);
          vector::push_back(&mut b.pledgers, account);

          b.amount_available = b.amount_available  + value;
          b.lifetime_pledged = b.lifetime_pledged + value;
        }

        // add funds to an existing pledge account
        // Note: only funds that are Unlocked and otherwise unrestricted can be used in pledge account.
        fun add_coin_to_pledge_account(sender_addr: address, idx: u64, coin: coin::Coin<LibraCoin>) acquires MyPledges, BeneficiaryPolicy {

          let amount = coin::value(&coin);
          let my_pledges = borrow_global_mut<MyPledges>(sender_addr);
          let pledge_account = vector::borrow_mut(&mut my_pledges.list, idx);

          pledge_account.amount = pledge_account.amount + amount;
          pledge_account.epoch_of_last_deposit = epoch_helper::get_current_epoch();
          pledge_account.lifetime_pledged = pledge_account.lifetime_pledged + amount;

          // merge the coins in the account
          libra_coin::merge(&mut pledge_account.pledge, coin);

          // must add pledger address the ProjectPledgers list on beneficiary account

          let b = borrow_global_mut<BeneficiaryPolicy>(pledge_account.address_of_beneficiary);
          vector::push_back(&mut b.pledgers, sender_addr);

          b.amount_available = b.amount_available  + amount;
          b.lifetime_pledged = b.lifetime_pledged + amount;

          // exits silently if nothing is found.
          // this is to prevent halting in the event that a VM route is calling the function and is unable to check the return value.
        }

        // withdraw an amount from all pledge accounts. Check first that there are remaining funds before attempting to withdraw.
        public(friend) fun withdraw_from_all_pledge_accounts(sig_beneficiary: &signer, amount: u64): option::Option<coin::Coin<LibraCoin>> acquires MyPledges, BeneficiaryPolicy {

          let address_of_beneficiary = signer::address_of(sig_beneficiary);
          if (!exists<BeneficiaryPolicy>(address_of_beneficiary)) {
            return option::none<coin::Coin<LibraCoin>>()
          };

          let pledgers = *&borrow_global<BeneficiaryPolicy>(address_of_beneficiary).pledgers;
          let amount_available = *&borrow_global<BeneficiaryPolicy>(address_of_beneficiary).amount_available;

          if (amount_available == 0 || amount == 0) {
            return option::none<coin::Coin<LibraCoin>>()
          };

          let pct_withdraw = fixed_point64::create_from_rational((amount as u128), (amount_available as u128));

          let i = 0;
          let all_coins = option::none<coin::Coin<LibraCoin>>();
          while (i < vector::length(&pledgers)) {
            let pledge_account = *vector::borrow(&pledgers, i);

            // DANGER: this is a private function that changes balances.
            if (!exists<MyPledges>(pledge_account)) continue;

            let c = withdraw_pct_from_one_pledge_account(&address_of_beneficiary, &pledge_account, &pct_withdraw);
            // GROSS: dealing with options in Move.
            // TODO: find a better way.
            if (option::is_none(&all_coins) && option::is_some(&c)) {

              let coin =  option::extract(&mut c);
              option::fill(&mut all_coins, coin);
              option::destroy_none(c);
            } else if (option::is_some(&c)) {

              let temp = option::extract(&mut all_coins);
              let coin =  option::extract(&mut c);
              libra_coin::merge(&mut temp, coin);
              option::destroy_none(all_coins);
              all_coins = option::some(temp);
              option::destroy_none(c);
            } else {
              option::destroy_none(c);
            };

            i = i + 1;
          };

          all_coins
        }


        fun get_user_pledges(account: &address): vector<address> acquires MyPledges {
          let list = vector::empty<address>();
          if (!exists<MyPledges>(*account)) return list;
          let user_state = borrow_global<MyPledges>(*account);
          let i = 0;
          while (i < vector::length(&user_state.list)) {
            let p = vector::borrow(&user_state.list, i);
            vector::push_back(&mut list, p.address_of_beneficiary);
            i = i + 1;
          };
          return list
        }

        // DANGER: private function that changes balances.
        // withdraw funds from one pledge account
        // this is to be used for funding,
        // but also for revoking a pledge
        // WARN: we must know there is a coin at this account before calling it.
        fun withdraw_from_one_pledge_account(address_of_beneficiary: &address, payer: &address, amount: u64): option::Option<coin::Coin<LibraCoin>> acquires MyPledges, BeneficiaryPolicy {

            let (found, idx) = pledge_at_idx(payer, address_of_beneficiary);

            if (found) {
              let pledge_state = borrow_global_mut<MyPledges>(*payer);

              let pledge_account = vector::borrow_mut(&mut pledge_state.list, idx);
              if (
                pledge_account.amount > 0 &&
                pledge_account.amount >= amount

                ) {

                  pledge_account.amount = pledge_account.amount - amount;

                  pledge_account.lifetime_withdrawn = pledge_account.lifetime_withdrawn + amount;


                  let coin = libra_coin::extract(&mut pledge_account.pledge, amount);

                  // return coin

                  // update the beneficiaries state too

                  let bp = borrow_global_mut<BeneficiaryPolicy>(*address_of_beneficiary);


                  bp.amount_available = bp.amount_available - amount;
                  bp.lifetime_withdrawn = bp.lifetime_withdrawn + amount;

                  return option::some(coin)
                };
            };

            option::none()
        }

        // DANGER: private function that changes balances.
        // withdraw funds from one pledge account
        // this is to be used for funding,
        // but also for revoking a pledge
        // WARN: we must know there is a coin at this account before calling it.
        fun withdraw_pct_from_one_pledge_account(address_of_beneficiary: &address, payer: &address, pct: &fixed_point64::FixedPoint64):Option<coin::Coin<LibraCoin>> acquires MyPledges, BeneficiaryPolicy {

            let (found, idx) = pledge_at_idx(payer, address_of_beneficiary);
            if (!found) return option::none<coin::Coin<LibraCoin>>(); // don't error on functions called by VM.

            let pledge_state = borrow_global_mut<MyPledges>(*payer);

            let pledge_account = vector::borrow_mut(&mut pledge_state.list, idx);

            let user_pledged_balance = (pledge_account.amount as u128);

            if (user_pledged_balance == 0) {
              return option::none<coin::Coin<LibraCoin>>()
            };


            let amount_withdraw = fixed_point64::multiply_u128(user_pledged_balance, *pct);

            if (amount_withdraw == 0) {
              return option::none<coin::Coin<LibraCoin>>()
            };

            if (user_pledged_balance >= amount_withdraw) {

                let downcast_withdraw = (amount_withdraw as u64);
                // update user pledge state
                pledge_account.amount = pledge_account.amount - downcast_withdraw;
                pledge_account.lifetime_withdrawn = pledge_account.lifetime_withdrawn + downcast_withdraw;

                // update the beneficiaries state too

                let bp = borrow_global_mut<BeneficiaryPolicy>(*address_of_beneficiary);

                bp.amount_available = bp.amount_available - downcast_withdraw;

                bp.lifetime_withdrawn = bp.lifetime_withdrawn + downcast_withdraw;

                let coin = libra_coin::extract(&mut pledge_account.pledge, downcast_withdraw);
                return option::some(coin)
              };
            option::none()
        }

        // vote to revoke a beneficiary's policy
        // this is just a vote, it requires a tally, and consensus to
        // revert the fund OR burn them, depending on policy
        fun vote_to_revoke_beneficiary_policy(account: &signer, address_of_beneficiary: address) acquires MyPledges, BeneficiaryPolicy {


            // first check if they have already voted
            // and if so, cancel in one step
            try_cancel_vote(account, address_of_beneficiary);

            let pledger = signer::address_of(account);
            let bp = borrow_global_mut<BeneficiaryPolicy>(address_of_beneficiary);

            vector::push_back(&mut bp.table_revoking_electors, pledger);
            let user_pledge_balance = get_user_pledge_amount(pledger, address_of_beneficiary);
            vector::push_back(&mut bp.table_votes_to_revoke, user_pledge_balance);
            bp.total_revoke_vote = bp.total_revoke_vote + user_pledge_balance;

            // The first voter to cross the threshold  also
            // triggers the dissolution.
            if (tally_vote(address_of_beneficiary)) {
              dissolve_beneficiary_project(address_of_beneficiary);
            };
        }

        // The user changes their mind.
        // They are retracting/cancelling their vote.
        fun try_cancel_vote(account: &signer, address_of_beneficiary: address) acquires BeneficiaryPolicy {
            let pledger = signer::address_of(account);
            let bp = borrow_global_mut<BeneficiaryPolicy>(address_of_beneficiary);

            let idx = find_index_of_vote(&bp.table_revoking_electors, &pledger);

            if (idx == 0) {
                return
            };
            //adjust the running totals
            let prior_vote = vector::borrow(&bp.table_votes_to_revoke, idx);
            bp.total_revoke_vote = bp.total_revoke_vote - *prior_vote;

            // update the vote
            vector::remove(&mut bp.table_revoking_electors, idx);
            vector::remove(&mut bp.table_votes_to_revoke, idx);
        }

        // helper to find the index of a vote the user has already cast
        fun find_index_of_vote(table_revoking_electors: &vector<address>, pledger: &address): u64 {
            if (vector::contains(table_revoking_electors, pledger)) {
                return 0
            };

            let i = 0;
            while (i < vector::length(table_revoking_electors)) {
                if (vector::borrow(table_revoking_electors, i) == pledger) {
                    return i
                };
                i = i + 1;
            };
            0 // TODO: return an option type
        }

        // count the votes.
        // does not change any state.
        fun tally_vote(address_of_beneficiary: address): bool acquires BeneficiaryPolicy {
            let bp = borrow_global<BeneficiaryPolicy>(address_of_beneficiary);
            let amount_available = (bp.amount_available as u128);
            let total_revoke_vote = (bp.total_revoke_vote as u128);

            // TODO: use FixedPoint here.
            let ratio = fixed_point64::create_from_rational(total_revoke_vote, amount_available);
            let pct = fixed_point64::multiply_u128(100, ratio);
            if (pct > (bp.vote_threshold_to_revoke as u128)) {
                return true
            };
            false
        }


        // Danger: this function must remain private!
        // private function to dissolve the beneficiary project, and return all funds to the pledgers.
        fun dissolve_beneficiary_project(address_of_beneficiary: address) acquires MyPledges, BeneficiaryPolicy {
            let pledgers = *&borrow_global<BeneficiaryPolicy>(address_of_beneficiary).pledgers;

            let is_burn = *&borrow_global<BeneficiaryPolicy>(address_of_beneficiary).burn_funds_on_revoke;

            let i = 0;
            while (i < vector::length(&pledgers)) {
                let pledge_account = vector::borrow(&pledgers, i);
                let user_pledge_balance = get_user_pledge_amount(*pledge_account, address_of_beneficiary);
                let c = withdraw_from_one_pledge_account(&address_of_beneficiary, pledge_account, user_pledge_balance);

                if (is_burn && option::is_some(&c)) {
                  let burn_this = option::extract(&mut c);
                  burn::burn_and_track(burn_this);
                  option::destroy_none(c);
                } else if (option::is_some(&c)) {
                  let refund_coin = option::extract(&mut c);
                  ol_account::deposit_coins(
                    address_of_beneficiary,
                    refund_coin,
                  );
                  option::destroy_none(c);
                } else {
                  option::destroy_none(c);
                };


                i = i + 1;
            };

          let bp = borrow_global_mut<BeneficiaryPolicy>(address_of_beneficiary);
          bp.revoked = true;

          // otherwise leave the information as-is for reference purposes
        }


        ////////// TX  //////////
        // for general pledge accounts
        public(friend) fun user_pledge(user_sig: &signer, beneficiary: address, amount: u64) acquires BeneficiaryPolicy, MyPledges {
          let coin = ol_account::withdraw(user_sig, amount);
          save_pledge(user_sig, beneficiary, coin);
        }

        ////////// GETTERS //////////

        fun pledge_at_idx(account: &address, address_of_beneficiary: &address): (bool, u64) acquires MyPledges {
          if (exists<MyPledges>(*account)) {
          let my_pledges = &borrow_global<MyPledges>(*account).list;
            let i = 0;
            while (i < vector::length(my_pledges)) {
                let p = vector::borrow(my_pledges, i);
                if (&p.address_of_beneficiary == address_of_beneficiary) {
                    return (true, i)
                };
                i = i + 1;
            };
          };
          (false, 0)
        }

      #[view]
      public fun get_user_pledge_amount(account: address, address_of_beneficiary: address): u64 acquires MyPledges {
          let (found, idx) = pledge_at_idx(&account, &address_of_beneficiary);
          if (found) {
            let my_pledges = borrow_global<MyPledges>(account);
            let p = vector::borrow(&my_pledges.list, idx);
            return p.amount
          };
          return 0
      }

      #[view]
      /// total amount availabe to withdraw for a beneficiary
      public fun get_available_to_beneficiary(bene: address): u64 acquires BeneficiaryPolicy {
        if (exists<BeneficiaryPolicy>(bene)) {
          let bp = borrow_global<BeneficiaryPolicy>(bene);
          return bp.amount_available
        };
        0
      }

      #[view]
      /// total amount pledged to a beneficiary over the lifetime of account
      public fun get_lifetime_to_beneficiary(bene: address): (u64, u64)acquires BeneficiaryPolicy {
        if (exists<BeneficiaryPolicy>(bene)) {
          let bp = borrow_global<BeneficiaryPolicy>(bene);
          return (bp.lifetime_pledged, bp.lifetime_withdrawn)
        };
        (0, 0)
      }

      #[view]
      /// get a list of all the addresses that pledged to this beneficiary
      public fun get_all_pledgers(bene: address): vector<address> acquires BeneficiaryPolicy {
        if (exists<BeneficiaryPolicy>(bene)) {
          let bp = borrow_global<BeneficiaryPolicy>(bene);
          return *&bp.pledgers
        };
        vector::empty<address>()
      }

      #[view]
      /// list the revocation votes for a beneficiary
      public fun get_revoke_vote(bene: address): (bool, fixed_point64::FixedPoint64) acquires BeneficiaryPolicy {
        let null = fixed_point64::create_from_raw_value(0);
        if (exists<BeneficiaryPolicy>(bene)) {
          let bp = borrow_global<BeneficiaryPolicy>(bene);
          if (bp.revoked) {
            return (true, null)
          } else if (
            bp.total_revoke_vote > 0 &&
            bp.amount_available > 0
          ) {
            return (
              false,
              fixed_point64::create_from_rational((bp.total_revoke_vote as u128), (bp.amount_available as u128))
            )
          }
        };
        (false, null)
      }

      #[view]
      public fun get_pledge_supply(): u64 acquires BeneficiaryRegistry, BeneficiaryPolicy {
        let registry = borrow_global<BeneficiaryRegistry>(@ol_framework);
        let sum = 0;
        vector::for_each(registry.list, |a| {
          sum = sum + get_available_to_beneficiary(a);
        });
        sum
      }

      ///////// MIGRATION ////////

              // Create a new pledge account on a user's list of pledges
      public(friend) fun migrate_pledge_account(
          framework: &signer,
          sig: &signer,
          // project_id: vector<u8>,
          address_of_beneficiary: address,
          init_pledge: coin::Coin<LibraCoin>,
          lifetime_pledged: u64,
          lifetime_withdrawn: u64,
        ) acquires MyPledges, BeneficiaryPolicy {
            system_addresses::assert_diem_framework(framework);
            let account = signer::address_of(sig);
            maybe_initialize_my_pledges(sig);
            let my_pledges = borrow_global_mut<MyPledges>(account);
            let value = coin::value(&init_pledge);
            let new_pledge_account = PledgeAccount {
                address_of_beneficiary: address_of_beneficiary,
                amount: value,
                pledge: init_pledge,
                epoch_of_last_deposit: epoch_helper::get_current_epoch(),
                lifetime_pledged: lifetime_pledged,
                lifetime_withdrawn: lifetime_withdrawn
            };
            vector::push_back(&mut my_pledges.list, new_pledge_account);

          let b = borrow_global_mut<BeneficiaryPolicy>(address_of_beneficiary);
          vector::push_back(&mut b.pledgers, account);

          b.amount_available = b.amount_available  + value;
          b.lifetime_pledged = b.lifetime_pledged + value;
        }


      //////// TEST HELPERS ///////
      #[test_only]
      // Danger! withdraws from an account.
      public fun test_single_withdrawal(framework: &signer, donor: address, amount: u64): coin::Coin<LibraCoin> acquires MyPledges, BeneficiaryPolicy{
        use ol_framework::testnet;
        system_addresses::assert_diem_framework(framework);
        testnet::assert_testnet(framework);

        let opt = withdraw_from_one_pledge_account(&@ol_framework, &donor, amount);
        assert!(option::is_some(&opt), 0);

        let c =  option::extract(&mut opt);
          option::destroy_none(opt);
          return c
      }

}<|MERGE_RESOLUTION|>--- conflicted
+++ resolved
@@ -57,12 +57,6 @@
         friend ol_framework::genesis_migration;
         friend ol_framework::genesis;
 
-<<<<<<< HEAD
-        #[test_only]
-        friend ol_framework::mock;
-
-=======
->>>>>>> a2da95e1
         /// no policy at this address
         const ENO_BENEFICIARY_POLICY: u64 = 1;
         /// there is a non zero balance
