--- conflicted
+++ resolved
@@ -16,13 +16,9 @@
         // don't regenerate
         let fixture_path = fixtures_path();
         let p = fixture_path.join("upgrade-single-lib");
-<<<<<<< HEAD
-        if p.exists() { return }
-=======
         if p.exists() {
             return;
         }
->>>>>>> 86162039
         // initialization code here
         upgrade_fixtures().expect("could no warmup upgrade fixtures");
     });
